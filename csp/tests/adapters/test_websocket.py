--- conflicted
+++ resolved
@@ -5,11 +5,10 @@
 import tornado.ioloop
 import tornado.web
 import tornado.websocket
-<<<<<<< HEAD
 from contextlib import contextmanager
 from datetime import datetime, timedelta
 from tornado.testing import bind_unused_port
-from typing import List, Optional, Type
+from typing import List
 
 import csp
 from csp import ts
@@ -23,21 +22,10 @@
     WebsocketHeaderUpdate,
     WebsocketStatus,
 )
-=======
-import unittest
-from datetime import datetime, timedelta
-from tornado.testing import bind_unused_port
-from typing import List
-
-import csp
-from csp import ts
-from csp.adapters.websocket import JSONTextMessageMapper, RawTextMessageMapper, Status, WebsocketAdapterManager
->>>>>>> 1054f5ca
 
 
 class EchoWebsocketHandler(tornado.websocket.WebSocketHandler):
     def on_message(self, msg):
-<<<<<<< HEAD
         # Carve-out to allow inspecting the headers
         if msg == "header1":
             msg = self.request.headers.get(msg, "")
@@ -109,28 +97,6 @@
             request.cls.io_thread = io_thread
             request.cls.port = port  # Make the port available to tests
             yield
-=======
-        return self.write_message(msg)
-
-
-class TestWebsocket(unittest.TestCase):
-    @classmethod
-    def setUpClass(cls):
-        cls.app = tornado.web.Application([(r"/", EchoWebsocketHandler)])
-        sock, port = bind_unused_port()
-        sock.close()
-        cls.port = port
-        cls.app.listen(port)
-        cls.io_loop = tornado.ioloop.IOLoop.current()
-        cls.io_thread = threading.Thread(target=cls.io_loop.start)
-        cls.io_thread.start()
-
-    @classmethod
-    def tearDownClass(cls):
-        cls.io_loop.add_callback(cls.io_loop.stop)
-        if cls.io_thread:
-            cls.io_thread.join()
->>>>>>> 1054f5ca
 
     def test_send_recv_msg(self):
         @csp.node
@@ -547,7 +513,6 @@
 
         @csp.graph
         def g():
-<<<<<<< HEAD
             if dynamic:
                 ws = WebsocketAdapterManager(dynamic=True)
                 wrapped_recv = ws.subscribe(
@@ -571,13 +536,6 @@
                 recv = ws.subscribe(MsgStruct, JSONTextMessageMapper(), push_mode=csp.PushMode.BURST)
 
             my_edge_that_handles_burst(recv)
-=======
-            ws = WebsocketAdapterManager(f"ws://localhost:{self.port}/")
-            status = ws.status()
-            ws.send(send_msg_on_open(status))
-            recv = ws.subscribe(MsgStruct, JSONTextMessageMapper(), push_mode=csp.PushMode.BURST)
-            _ = my_edge_that_handles_burst(recv)
->>>>>>> 1054f5ca
             csp.add_graph_output("recv", recv)
             csp.stop_engine(recv)
 
