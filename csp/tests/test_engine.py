import collections
import gc
import numpy as np
import os
import pickle
import psutil
import random
import re
import sys
import time
import traceback
import typing
import unittest
from datetime import datetime, timedelta
from typing import Callable, Dict, List

import csp
from csp import PushMode, ts
from csp.impl.types.instantiation_type_resolver import ArgTypeMismatchError, TSArgTypeMismatchError
from csp.impl.wiring.delayed_node import DelayedNodeWrapperDef
from csp.impl.wiring.runtime import build_graph
from csp.lib import _csptestlibimpl

USE_PYDANTIC = os.environ.get("CSP_PYDANTIC")


@csp.graph
def _dummy_graph():
    raise NotImplementedError()


@csp.node
def _dummy_node():
    raise NotImplementedError()


class TestEngine(unittest.TestCase):
    def test_simple(self):
        @csp.node
        def simple(x: ts[int]) -> ts[float]:
            if csp.ticked(x):
                return x / 2.0

        def graph():
            x = csp.const(5)
            y = simple(x)
            return y

        result = csp.run(graph, starttime=datetime(2020, 2, 7, 9), endtime=datetime(2020, 2, 7, 9, 1))[0][0]
        self.assertEqual(result[0], datetime(2020, 2, 7, 9))
        self.assertEqual(result[1], 5 / 2.0)

    def test_multiple_inputs(self):
        def graph():
            x = csp.curve(int, [(timedelta(seconds=v + 1), v + 1) for v in range(4)])
            y = csp.curve(int, [(timedelta(seconds=(v + 1) * 2), v + 1) for v in range(2)])

            return csp.add(x, y)

        result = csp.run(graph, starttime=datetime(2020, 2, 7, 9))[0]
        self.assertEqual(
            result,
            [
                (datetime(2020, 2, 7, 9, 0, 2), 3),  # First tick only once x and y are valid
                (datetime(2020, 2, 7, 9, 0, 3), 4),
                (datetime(2020, 2, 7, 9, 0, 4), 6),
            ],
        )

    def test_state_noblock(self):
        def graph():
            @csp.node
            def state_no_block(x: ts[int]) -> ts[int]:
                with csp.state():
                    s_c = 0

                if csp.ticked(x):
                    s_c += x
                    return s_c

            return state_no_block(csp.curve(int, [(timedelta(seconds=v), v) for v in range(10)]))

            result = csp.run(graph, starttime=datetime(2020, 2, 7, 9))[0][-1]
            self.assertEqual(result, sum(range(10)))

    def test_state_withblock(self):
        def graph():
            @csp.node
            def state_with_block(x: ts[int], start: int) -> ts[int]:
                with csp.state():
                    s_c = start

                if csp.ticked(x):
                    s_c += x
                    return s_c

            x = csp.curve(int, [(timedelta(seconds=v), v) for v in range(10)])
            return state_with_block(x, 5)

            result = csp.run(graph, starttime=datetime(2020, 2, 7, 9))[0][-1]
            self.assertEqual(result, 5 + sum(range(10)))

    def test_stop_block(self):
        @csp.node
        def mutate_on_stop(x: ts[int], out: list):
            with csp.state():
                s_sum = 0
            with csp.stop():
                out.append(s_sum)

            if csp.ticked(x):
                s_sum += x

        out = []
        x = csp.timer(timedelta(seconds=1), 1)
        csp.run(mutate_on_stop, x, out, starttime=datetime(2020, 2, 7, 9), endtime=timedelta(seconds=10))
        self.assertEqual(out[0], 10)

    def test_alarm(self):
        @csp.node
        def alarm_node(repetition: int, cancel: bool = False) -> ts[int]:
            with csp.alarms():
                alarm = csp.alarm(int)
            with csp.start():
                for x in range(repetition):
                    handle = csp.schedule_alarm(alarm, timedelta(seconds=1), x)
                    if cancel:
                        csp.cancel_alarm(alarm, handle)

            if csp.ticked(alarm):
                csp.schedule_alarm(alarm, timedelta(seconds=1), alarm + repetition)
                return alarm

        result = csp.run(alarm_node(1), starttime=datetime(2020, 2, 7, 9), endtime=timedelta(seconds=10))[0]
        self.assertEqual(len(result), 10)
        self.assertEqual([v[1] for v in result], list(range(10)))

        result = csp.run(alarm_node(2), starttime=datetime(2020, 2, 7, 9), endtime=timedelta(seconds=10))[0]
        self.assertEqual(len(result), 20)
        self.assertEqual([v[1] for v in result], list(range(20)))

        result = csp.run(alarm_node(1, True), starttime=datetime(2020, 2, 7, 9), endtime=timedelta(seconds=10))[0]
        self.assertEqual(len(result), 0)

        result = csp.run(alarm_node(2, True), starttime=datetime(2020, 2, 7, 9), endtime=timedelta(seconds=10))[0]
        self.assertEqual(len(result), 0)

        @csp.node
        def reschedule_node() -> ts[int]:
            with csp.alarms():
                main = csp.alarm(bool)
                rescheduled = csp.alarm(int)
            with csp.state():
                s_handle = None
                s_expected_time = None

            # TEst will reschedule the alarm twice before allowing it to trigger
            with csp.start():
                csp.schedule_alarm(main, timedelta(seconds=1), True)
                s_handle = csp.schedule_alarm(rescheduled, timedelta(seconds=10), 123)
                s_expected_time = csp.now() + timedelta(seconds=5)

            if csp.ticked(main):
                if csp.num_ticks(main) == 1:
                    csp.schedule_alarm(main, timedelta(seconds=1), True)
                    # closer execution, start + 10 -> start + (1+2)
                    s_handle = csp.reschedule_alarm(rescheduled, s_handle, timedelta(seconds=2))
                else:
                    # further execeution, start + (1+2) -> start + ( 2 + 3)
                    s_handle = csp.reschedule_alarm(rescheduled, s_handle, timedelta(seconds=3))

            if csp.ticked(rescheduled):
                self.assertEqual(csp.now(), s_expected_time)
                csp.stop_engine()

                # verify exception
                with self.assertRaisesRegex(ValueError, "attempting to reschedule expired handle"):
                    csp.reschedule_alarm(rescheduled, s_handle, timedelta(seconds=1))

                return rescheduled

        result = csp.run(reschedule_node, starttime=datetime(2020, 2, 7, 9), endtime=timedelta(seconds=120))[0]
        self.assertEqual(result[0][1], 123)

        # Test for bug "Cant cancel/reschedule non-collapsed alarms"
        @csp.node
        def node() -> ts[int]:
            with csp.alarms():
                main = csp.alarm(int)
            with csp.state():
                s_handle = None

            with csp.start():
                for i in range(10):
                    h = csp.schedule_alarm(main, timedelta(), i)
                    if i == 5:
                        s_handle = h

            if csp.ticked(main):
                self.assertNotEqual(main, 5)
                # By 3, 5 should be deferred
                if main == 3:
                    csp.cancel_alarm(main, s_handle)

                return 1

        csp.run(node, starttime=datetime(2020, 2, 7, 9), endtime=timedelta(seconds=1))

    def test_active_passive(self):
        @csp.node
        def active_passive(x: ts[int], y: ts[int]) -> ts[int]:
            if csp.ticked(y):
                if csp.num_ticks(y) % 2 == 1:
                    # intentionally testing multiple calls
                    csp.make_passive(x)
                    csp.make_passive(x)
                    csp.make_passive(x)
                else:
                    csp.make_active(x)
                    csp.make_active(x)

            if csp.ticked(x):
                return x

        x = csp.count(csp.timer(timedelta(seconds=1), True))
        y = csp.count(csp.timer(timedelta(seconds=1.01), True))
        result = csp.run(active_passive(x, y), starttime=datetime(2020, 2, 7, 9), endtime=timedelta(seconds=10))[0]
        self.assertEqual(
            result,
            [
                (datetime(2020, 2, 7, 9, 0, 1), 1),
                (datetime(2020, 2, 7, 9, 0, 3), 3),
                (datetime(2020, 2, 7, 9, 0, 5), 5),
                (datetime(2020, 2, 7, 9, 0, 7), 7),
                (datetime(2020, 2, 7, 9, 0, 9), 9),
            ],
        )

        @csp.node
        def active_passive(x: ts[int]) -> csp.Outputs(x=ts[int], active=ts[bool]):
            with csp.alarms():
                alarm = csp.alarm(bool)
            with csp.start():
                csp.schedule_alarm(alarm, timedelta(seconds=1), True)

            if csp.ticked(alarm):
                # Skew to get to 0
                if random.random() > 0.7:
                    csp.make_active(x)
                    csp.output(active=True)
                else:
                    csp.make_passive(x)
                    csp.output(active=False)

                csp.schedule_alarm(alarm, timedelta(seconds=1), True)

            if csp.ticked(x):
                csp.output(x=x)

        @csp.node
        def checkActiveTick(x_orig: ts[int], x: ts[int], active: ts[bool]):
            if csp.ticked(x_orig) and csp.valid(active):
                self.assertEqual(active, csp.ticked(x), (csp.now(), x_orig))

        def g():
            # intentionally misalign the input tick, we dont want it to tick at the same time as the alarm switch for this test
            x = csp.count(csp.timer(timedelta(seconds=1.0 / 3.0)))

            with csp.memoize(False):
                # Create a duplicate input so that we dont keep x active in checkActiveTick
                # we want to force consumers to go to and from 0
                x_dup = csp.count(csp.timer(timedelta(seconds=1.0 / 3.0)))
                # We want to exercise the consumer vector empty/single/vector logic
                # Ensure we create multiple consumers by turning off memoization
                for i in range(5):
                    res = active_passive(x)
                    checkActiveTick(x_dup, res.x, res.active)

        seed = int(time.time())
        print("USING SEED", seed)
        random.seed(seed)
        csp.run(g, starttime=datetime(2022, 7, 26), endtime=timedelta(minutes=30))

    def test_node_csp_count(self):
        @csp.node
        def count(x: ts[int]) -> ts[int]:
            if csp.ticked(x):
                return csp.num_ticks(x)

        x = csp.count(csp.timer(timedelta(seconds=1), True))
        result = csp.run(x, starttime=datetime(2020, 2, 7, 9), endtime=timedelta(seconds=10))[0]
        self.assertEqual([v[1] for v in result], list(range(1, 11)))

    def test_named_outputs(self):
        @csp.node
        def split(x: ts[int]) -> csp.Outputs(even=ts[int], odd=ts[int]):
            if csp.ticked(x):
                if x % 2 == 0:
                    csp.output(even=x)
                else:
                    csp.output(odd=x)

        x = csp.count(csp.timer(timedelta(seconds=1), True))
        result = csp.run(split, x, starttime=datetime(2020, 2, 7, 9), endtime=timedelta(seconds=10))
        self.assertEqual([v[1] for v in result["even"]], list(range(2, 11, 2)))
        self.assertEqual([v[1] for v in result["odd"]], list(range(1, 10, 2)))

    def test_named_return(self):
        @csp.node
        def split(x: ts[int]) -> csp.Outputs(even=ts[int], odd=ts[int]):
            if csp.ticked(x):
                if x % 2 == 0:
                    return csp.output(even=x)
                return csp.output(odd=x)

        x = csp.count(csp.timer(timedelta(seconds=1), True))
        result = csp.run(split, x, starttime=datetime(2020, 2, 7, 9), endtime=timedelta(seconds=10))
        self.assertEqual([v[1] for v in result["even"]], list(range(2, 11, 2)))
        self.assertEqual([v[1] for v in result["odd"]], list(range(1, 10, 2)))

    def test_single_csp_output(self):
        @csp.node
        def count(x: ts[int]) -> ts[int]:
            if csp.ticked(x):
                csp.output(csp.num_ticks(x) * 2)

        x = csp.timer(timedelta(seconds=1), True)
        result = csp.run(count, x, starttime=datetime(2020, 2, 7, 9), endtime=timedelta(seconds=10))[0]
        self.assertEqual([v[1] for v in result], list(x * 2 for x in range(1, 11)))

    def test_single_csp_numpy_output(self):
        @csp.node
        def count(x: ts[int]) -> ts[int]:
            if csp.ticked(x):
                csp.output(csp.num_ticks(x) * 2)

        x = csp.timer(timedelta(seconds=1), True)
        result = csp.run(count, x, starttime=datetime(2020, 2, 7, 9), endtime=timedelta(seconds=10), output_numpy=True)[
            0
        ]
        expected_times = np.array(
            list(np.datetime64(datetime(2020, 2, 7, 9) + timedelta(seconds=x)) for x in range(1, 11))
        )
        self.assertTrue(np.array_equal(result[0], expected_times))
        self.assertEqual(result[1].tolist(), list(x * 2 for x in range(1, 11)))

    def test_multi_csp_numpy_output(self):
        @csp.graph
        def my_graph():
            csp.add_graph_output("a", csp.const("foo"))
            csp.add_graph_output("b", csp.merge(csp.const(1), csp.const(2, timedelta(seconds=1))))

        result = csp.run(my_graph, starttime=datetime(2021, 6, 21), output_numpy=True)

        res1 = result["a"]
        expected_times_1 = np.array([np.datetime64(datetime(2021, 6, 21))])
        self.assertTrue(np.array_equal(res1[0], expected_times_1))
        self.assertEqual(res1[1].tolist(), ["foo"])

        res2 = result["b"]
        expected_times_2 = np.array([np.datetime64(datetime(2021, 6, 21) + timedelta(seconds=x)) for x in (0, 1)])
        self.assertTrue(np.array_equal(res2[0], expected_times_2))
        self.assertEqual(res2[1].tolist(), [1, 2])

    def test_single_valued_csp_numpy_output(self):
        # these are a special case where, due to optimization, there is no buffer so we only need the last value
        class Foo:
            pass

        foo = Foo()

        @csp.graph
        def g():
            csp.add_graph_output("a", csp.const("a"), tick_count=1)
            csp.add_graph_output("b", csp.count(csp.timer(timedelta(seconds=1), 1)), tick_count=1)
            csp.add_graph_output("c", csp.const(foo), tick_count=1)
            csp.add_graph_output("d", csp.const(datetime(2020, 1, 1)), tick_count=1)
            csp.add_graph_output("e", csp.const(timedelta(seconds=1)), tick_count=1)

        res = csp.run(g, starttime=datetime(2020, 1, 1), endtime=timedelta(seconds=2), output_numpy=True)

        # times
        exp_time_1 = np.array([np.datetime64(datetime(2020, 1, 1))])
        for out in ["a", "c", "d", "e"]:
            self.assertTrue(np.array_equal(res[out][0], exp_time_1))
        exp_time_2 = np.array([np.datetime64(datetime(2020, 1, 1) + timedelta(seconds=2))])
        self.assertTrue(np.array_equal(res["b"][0], exp_time_2))

        # values
        self.assertEqual(res["a"][1].tolist(), ["a"])
        self.assertEqual(res["b"][1].tolist(), [2])
        self.assertEqual(res["c"][1].tolist(), [foo])
        self.assertTrue(np.array_equal(res["d"][1], exp_time_1))
        self.assertTrue(np.array_equal(res["e"][1], np.array([np.timedelta64(timedelta(seconds=1))])))

    def test_single_csp_return(self):
        @csp.node
        def count(x: ts[int]) -> ts[int]:
            if csp.ticked(x):
                return csp.output(csp.num_ticks(x) * 2)

        x = csp.timer(timedelta(seconds=1), True)
        result = csp.run(count, x, starttime=datetime(2020, 2, 7, 9), endtime=timedelta(seconds=10))[0]
        self.assertEqual([v[1] for v in result], list(x * 2 for x in range(1, 11)))

    def test_csp_now(self):
        @csp.node
        def times(x: ts[bool]) -> ts[datetime]:
            if csp.ticked(x):
                return csp.now()

        x = csp.timer(timedelta(seconds=1), True)
        result = csp.run(times(x), starttime=datetime(2020, 2, 7, 9), endtime=timedelta(seconds=10))[0]
        self.assertEqual([v[0] for v in result], [v[1] for v in result])

    def test_stop_engine(self):
        @csp.node
        def stop(x: ts[bool]) -> ts[bool]:
            if csp.ticked(x):
                if csp.num_ticks(x) == 5:
                    csp.stop_engine()
                return x

        result = csp.run(stop, csp.timer(timedelta(seconds=1)), starttime=datetime(2020, 5, 19))[0]
        self.assertEqual(len(result), 5)

    def test_class_member_node(self):
        class ClassWithNodes:
            def __init__(self):
                self._data = []

            @csp.node
            def member_node(self: object, x: ts[int]):
                """it is NOT recommended to mutate state in a node!!"""
                if csp.ticked(x):
                    self._data.append(x)

        c = ClassWithNodes()

        def graph():
            x = c.member_node(csp.count(csp.timer(timedelta(seconds=1), True)))

        csp.run(graph, starttime=datetime(2020, 2, 7, 9), endtime=timedelta(seconds=10))
        self.assertEqual(c._data, list(range(1, 11)))

    def test_duplicate_outputs(self):
        def graph():
            csp.add_graph_output(0, csp.const(1))
            return csp.const(2)

        with self.assertRaisesRegex(ValueError, 'graph output key "0" is already bound'):
            csp.run(graph, starttime=datetime.now())

    def test_with_support(self):
        # This test case tests a parsing bug that we had, where "with" statement at the main function block was causing parse error
        class ValueSetter(object):
            def __init__(self, l: List[int]):
                self._l = l

            def __enter__(self):
                self._l.append(1)

            def __exit__(self, exc_type, exc_val, exc_tb):
                self._l.append(2)

        @csp.node
        def my_node(inp: ts[bool]) -> ts[List[int]]:
            with csp.state():
                l = []
            with ValueSetter(l):
                return l

        def graph():
            csp.add_graph_output("my_node", my_node(csp.timer(timedelta(seconds=1))))

        res = csp.run(graph, starttime=datetime(2020, 1, 1), endtime=timedelta(seconds=3))
        self.assertEqual(res["my_node"][-1][1], [1, 2, 1, 2, 1])
        self.assertEqual(res["my_node"][-2][1], [1, 2, 1])
        self.assertEqual(res["my_node"][-3][1], [1])

    def test_bugreport_csp28(self):
        """bug where non-basket inputs after basket inputs were not being assigne dproperly in c++"""

        @csp.node
        def buggy(basket: [ts[int]], x: ts[bool]) -> ts[bool]:
            if csp.ticked(x) and csp.valid(x):
                return x

        result = csp.run(buggy, [csp.const(1, delay=timedelta(seconds=1))], csp.const(True), starttime=datetime.now())[
            0
        ]
        self.assertEqual(len(result), 1)

    def test_output_validation(self):
        from csp.impl.wiring import CspParseError

        with self.assertRaisesRegex(CspParseError, "returning from node without any outputs defined"):

            @csp.node
            def n(x: ts[bool]):
                return 1

        with self.assertRaisesRegex(CspParseError, "returning from node without any outputs defined"):

            @csp.node
            def n(x: ts[bool]):
                csp.output(1)

        with self.assertRaisesRegex(CspParseError, "unrecognized output 'x'"):

            @csp.node
            def n(x: ts[bool]) -> ts[bool]:
                csp.output(x=1)

        with self.assertRaisesRegex(
            CspParseError, "node has __outputs__ defined but no return or csp.output statements"
        ):

            @csp.node
            def n(x: ts[bool]) -> ts[bool]:
                pass

        with self.assertRaisesRegex(CspParseError, "output 'y' is never returned"):

            @csp.node
            def n(x: ts[bool]) -> csp.Outputs(x=ts[bool], y=ts[bool]):
                csp.output(x=5)

        with self.assertRaisesRegex(CspParseError, "output 'y' is never returned"):

            @csp.node
            def n(x: ts[bool]) -> csp.Outputs(x=ts[bool], y=ts[bool]):
                return csp.output(x=5)

        with self.assertRaisesRegex(KeyError, "Output y is not returned from the graph"):

            @csp.graph
            def g() -> csp.Outputs(x=ts[int], y=ts[int]):
                return csp.output(x=csp.const(1), z=csp.const(3))

            csp.run(g, starttime=datetime.now(), endtime=timedelta(seconds=1))

    def test_access_before_valid(self):
        @csp.node
        def foo(x: ts[int], y: ts[int]):
            print(x + y)

        major, minor, *rest = sys.version_info
        if major >= 3 and minor >= 11:
            expected_str = "cannot access local variable"
        else:
            expected_str = "referenced before assignment"
        with self.assertRaisesRegex(UnboundLocalError, expected_str):
            csp.run(foo, csp.const(1), csp.const(1, delay=timedelta(1)), starttime=datetime.utcnow())

    def test_cell_access(self):
        '''was a bug "PyNode crashes on startup when cellvars are generated"'''

        # All types of ts inputs as cellvars, no args
        @csp.node
        def node(x: ts[int], y: [ts[int]], x2: ts[int], y2: [ts[int]], s: int) -> csp.Outputs(o1=ts[int], o2=ts[int]):
            with csp.state():
                s_1 = 1
                s_2 = 2

            ## Force as many combinations of locals vs cellvars as we can
            xl = lambda: x2
            yl = lambda: y2[0]
            ol = lambda v: csp.output(o2, v)
            sl = lambda: s_2
            # Node ref
            nl = lambda: csp.now()

            val = nl()
            out = xl() + yl() + sl()
            ol(out)

            csp.output(o1, 1)

        res = csp.run(
            node, csp.const(1), [csp.const(1)], csp.const(100), [csp.const(200)], 5, starttime=datetime.utcnow()
        )["o2"][0]
        self.assertEqual(res[1], 100 + 200 + 2)

        # Test arguments in cellvars werent being processed correctly

        # scalar only in cellvar
        @csp.node
        def node2(x: ts[int], s: int) -> ts[int]:
            f = lambda: s
            return x * f()

        res = csp.run(node2, csp.const(1), 5, starttime=datetime.utcnow())[0][0]
        self.assertEqual(res[1], 5)

        # scalar and ts in cellvar
        @csp.node
        def node3(x: ts[int], s: int) -> ts[int]:
            with csp.state():
                s_1 = 1
                s_2 = 2

            f = lambda: x * s
            return f()

        res = csp.run(node3, csp.const(1), 5, starttime=datetime.utcnow())[0][0]
        self.assertEqual(res[1], 5)

    def test_stop_time(self):
        '''was a bug "__stop__ csp.now() returns wrong time"'''

        @csp.node
        def t(x: ts[int], endtime: datetime):
            with csp.stop():
                self.assertEqual(csp.now(), endtime)

            if csp.ticked(x):
                pass

        st = datetime(2020, 6, 11)
        et = st + timedelta(seconds=10)
        csp.run(t, csp.timer(timedelta(seconds=1)), et, starttime=st, endtime=et)

        ## This checks that endtime aligns with time at time of a stop_engine call
        @csp.node
        def t(x: ts[int], endtime: datetime):
            with csp.alarms():
                stop = csp.alarm(bool)
            with csp.start():
                csp.schedule_alarm(stop, endtime, True)

            with csp.stop():
                self.assertEqual(csp.now(), endtime)

            if csp.ticked(stop):
                csp.stop_engine()

        st = datetime(2020, 6, 11)
        csp.run(t, csp.timer(timedelta(seconds=1)), st + timedelta(seconds=5), starttime=st, endtime=et)

    def test_duplicate_time(self):
        data = [
            (timedelta(seconds=0), 1),
            (timedelta(seconds=1), 2),
            (timedelta(seconds=1), 3),
            (timedelta(seconds=2), 4),
            (timedelta(seconds=2), 5),
            (timedelta(seconds=3), 6),
            (timedelta(seconds=4), 7),
        ]

        c = csp.curve(int, data, push_mode=csp.PushMode.NON_COLLAPSING)

        # Forcing through a node
        c = csp.filter(csp.const(True), c)
        st = datetime(2020, 1, 1)
        r = csp.run(c, starttime=st)[0]
        expected = [(st + d[0], d[1]) for d in data]
        self.assertEqual(r, expected)

        ## Test duplicate time on alarms
        @csp.node
        def alarms(data: list) -> ts[int]:
            with csp.alarms():
                tick = csp.alarm(int)
            with csp.state():
                s_index = 0
                s_start = csp.now()
            with csp.start():
                csp.schedule_alarm(tick, s_start + data[s_index][0], data[s_index][1])
                s_index += 1

            if csp.ticked(tick):
                csp.output(tick)
                if s_index < len(data):
                    csp.schedule_alarm(tick, s_start + data[s_index][0], data[s_index][1])
                    s_index += 1

        r = csp.run(alarms, data, starttime=st)[0]
        self.assertEqual(r, expected)

    def test_sim_push_mode(self):
        data = [
            (timedelta(seconds=0), 1),
            (timedelta(seconds=1), 2),
            (timedelta(seconds=1), 3),
            (timedelta(seconds=2), 4),
            (timedelta(seconds=2), 5),
            (timedelta(seconds=2), 6),
            (timedelta(seconds=3), 7),
            (timedelta(seconds=4), 8),
        ]

        def graph():
            lv = csp.curve(int, data, push_mode=csp.PushMode.LAST_VALUE)
            nc = csp.curve(int, data, push_mode=csp.PushMode.NON_COLLAPSING)
            b = csp.curve(int, data, push_mode=csp.PushMode.BURST)

            csp.add_graph_output("lv", lv)
            csp.add_graph_output("nc", nc)
            csp.add_graph_output("b", b)

        st = datetime(2020, 1, 1)
        results = csp.run(graph, starttime=st)

        self.assertEqual(results["nc"], [(st + td, v) for td, v in data])
        self.assertEqual(results["lv"], [(st + td, v) for td, v in data if v not in (2, 4, 5)])
        b = collections.defaultdict(list)
        for t, v in data:
            b[st + t].append(v)
        self.assertEqual(results["b"], list(b.items()))

    def test_managed_sim_input_pushmode(self):
        from csp.impl.adaptermanager import AdapterManagerImpl, ManagedSimInputAdapter
        from csp.impl.wiring import py_managed_adapter_def

        class TestAdapterManager:
            def __init__(self, data):
                self._data = data

            def subscribe(self, id, push_mode):
                return TestAdapter(self, int, id, push_mode=push_mode)

            def _create(self, engine, memo):
                return TestAdapterManagerImpl(engine, self)

        class TestAdapterManagerImpl(AdapterManagerImpl):
            def __init__(self, engine, adapterRep):
                super().__init__(engine)
                self._data = adapterRep._data
                self._inputs = {}
                self._idx = 0

            def start(self, starttime, endtime):
                pass

            def register_input_adapter(self, id, adapter):
                self._inputs[id] = adapter

            def process_next_sim_timeslice(self, now):
                if self._idx >= len(self._data):
                    return None

                while self._idx < len(self._data):
                    time, id, value = self._data[self._idx]
                    if time > now:
                        return time
                    self._inputs[id].push_tick(value)
                    self._idx += 1

                return None

        class TestAdapterImpl(ManagedSimInputAdapter):
            def __init__(self, managerImpl, typ, id):
                managerImpl.register_input_adapter(id, self)

        TestAdapter = py_managed_adapter_def(
            "test_adapter", TestAdapterImpl, ts["T"], TestAdapterManager, typ="T", id=str
        )

        st = datetime(2020, 6, 17)
        data = [
            (st + timedelta(seconds=1), "lv", 1),
            (st + timedelta(seconds=1), "lv", 2),
            (st + timedelta(seconds=1), "nc", 1),
            (st + timedelta(seconds=1), "nc", 2),
            (st + timedelta(seconds=1), "b", 1),
            (st + timedelta(seconds=1), "b", 2),
            (st + timedelta(seconds=2), "nc", 3),
            (st + timedelta(seconds=3), "lv", 3),
            (st + timedelta(seconds=4), "lv", 4),
            (st + timedelta(seconds=4), "lv", 5),
            (st + timedelta(seconds=4), "b", 3),
            (st + timedelta(seconds=4), "b", 4),
            (st + timedelta(seconds=4), "b", 5),
            (st + timedelta(seconds=4), "b", 6),
            (st + timedelta(seconds=5), "nc", 4),
            (st + timedelta(seconds=5), "nc", 5),
            (st + timedelta(seconds=5), "nc", 6),
            (st + timedelta(seconds=5), "b", 7),
            (st + timedelta(seconds=5), "b", 8),
            (st + timedelta(seconds=5), "b", 9),
        ]

        def graph():
            adapter = TestAdapterManager(data)

            nc = adapter.subscribe("nc", push_mode=csp.PushMode.NON_COLLAPSING)
            lv = adapter.subscribe("lv", push_mode=csp.PushMode.LAST_VALUE)
            b = adapter.subscribe("b", push_mode=csp.PushMode.BURST)

            csp.add_graph_output("nc", nc)
            csp.add_graph_output("lv", lv)
            csp.add_graph_output("b", b)

        results = csp.run(graph, starttime=st)
        self.assertEqual(results["lv"], [(v[0], v[2]) for v in data if v[1] == "lv" and v[2] not in (1, 4)])
        self.assertEqual(results["nc"], [(v[0], v[2]) for v in data if v[1] == "nc"])
        b = collections.defaultdict(list)
        for t, n, v in data:
            if n == "b":
                b[t].append(v)
        self.assertEqual(results["b"], list(b.items()))

    def test_adapter_manager_engine_shutdown(self):
        from csp.impl.adaptermanager import AdapterManagerImpl, ManagedSimInputAdapter
        from csp.impl.wiring import py_managed_adapter_def

        class TestAdapterManager:
            def __init__(self):
                self._impl = None

            def subscribe(self):
                return TestAdapter(self)

            def _create(self, engine, memo):
                self._impl = TestAdapterManagerImpl(engine)
                return self._impl

        class TestAdapterManagerImpl(AdapterManagerImpl):
            def __init__(self, engine):
                super().__init__(engine)

            def start(self, starttime, endtime):
                pass

            def stop(self):
                pass

            def process_next_sim_timeslice(self, now):
                try:
                    [].pop()
                except IndexError as e:
                    self.shutdown_engine(e)

        class TestAdapterImpl(ManagedSimInputAdapter):
            def __init__(self, manager_impl):
                pass

        TestAdapter = py_managed_adapter_def("TestAdapter", TestAdapterImpl, ts[int], TestAdapterManager)

        def graph():
            adapter = TestAdapterManager()
            nc = adapter.subscribe()
            csp.add_graph_output("nc", nc)

        try:
            csp.run(graph, starttime=datetime(2020, 1, 1), endtime=timedelta(seconds=1))
        except IndexError:
            tb = traceback.format_exc()

        self.assertTrue("[].pop()" in tb and "process_next_sim_timeslice" in tb)

    def test_feedback(self):
        # Dummy example
        class Request(csp.Struct):
            command: str

        class Reply(csp.Struct):
            response: str

        @csp.node
        def process_req(request: ts[Request]) -> ts[Reply]:
            with csp.alarms():
                reply = csp.alarm(Reply)
            if csp.ticked(request):
                csp.schedule_alarm(reply, timedelta(seconds=1), Reply(response="ack" + request.command))

            if csp.ticked(reply):
                return reply

        responses = []

        @csp.node
        def req_reply(command: ts[str], reply: ts[Reply]) -> ts[Request]:
            if csp.ticked(command):
                return Request(command=command)

            if csp.ticked(reply):
                responses.append((csp.now(), reply))

        @csp.graph
        def graph():
            commands = csp.curve(str, [(timedelta(seconds=x), str(x)) for x in range(10)])

            reply_fb = csp.feedback(Reply)
            requests = req_reply(commands, reply_fb.out())
            reply = process_req(requests)
            reply_fb.bind(reply)

            csp.add_graph_output("reply_fb", reply_fb.out())
            csp.add_graph_output("reply", reply)

        st = datetime(2020, 7, 7)
        results = csp.run(graph, starttime=st)
        self.assertEqual(responses, [(st + timedelta(seconds=x + 1), Reply(response="ack%s" % x)) for x in range(10)])
        self.assertEqual(responses, results["reply_fb"])
        self.assertEqual(responses, results["reply"])

        ## Test exceptions
        def graph():
            fb = csp.feedback(int)
            if USE_PYDANTIC:
                msg = ".*value passed to argument of type TsType must be an instance of Edge.*"
            else:
                msg = (
                    re.escape(r"""In function _bind: Expected csp.impl.types.tstype.TsType[""")
                    + ".*"
                    + re.escape(r"""('T')] for argument 'x', got 1 (int)""")
                )
            with self.assertRaisesRegex(TypeError, msg):
                fb.bind(1)

            if USE_PYDANTIC:
                msg = re.escape("cannot validate ts[str] as ts[int]: <class 'str'> is not a subclass of <class 'int'>")
            else:
                msg = re.escape(r"""In function _bind: Expected ts[T] for argument 'x', got ts[str](T=int)""")

            with self.assertRaisesRegex(TypeError, msg):
                fb.bind(csp.const("123"))

            fb.bind(csp.const(1))
            with self.assertRaisesRegex(RuntimeError, "csp.feedback is already bound"):
                fb.bind(csp.const(1))

        build_graph(graph)

        def unbound_graph():
            fb = csp.feedback(int)
            csp.print("test", fb.out())

        with self.assertRaisesRegex(RuntimeError, "unbound csp.feedback used in graph"):
            csp.run(unbound_graph, starttime=datetime.utcnow())

    def test_list_feedback_typecheck(self):
        @csp.graph
<<<<<<< HEAD
        def g() -> csp.ts[[int]]:
            fb = csp.feedback([int])
            if USE_PYDANTIC:
                msg = re.escape(
                    "cannot validate ts[int] as ts[typing.List[int]]: <class 'int'> is not a subclass of <class 'list'>"
                )
            else:
                msg = re.escape(r"""Expected ts[T] for argument 'x', got ts[int](T=typing.List[int])""")
            with self.assertRaisesRegex(TypeError, msg):
=======
        def g() -> csp.ts[List[int]]:
            fb = csp.feedback(List[int])
            with self.assertRaisesRegex(
                TypeError, re.escape(r"""Expected ts[T] for argument 'x', got ts[int](T=typing.List[int])""")
            ):
>>>>>>> cc77b7de
                fb.bind(csp.const(42))

            fb.bind(csp.const([42]))
            return fb.out()

        res = csp.run(g, starttime=datetime.utcnow())
        self.assertEqual(res[0][0][1], [42])

        # Test Typing.List which was a bug "crash on feedback tick"
        @csp.graph
<<<<<<< HEAD
        def g() -> csp.ts[typing.List[int]]:
            fb = csp.feedback(typing.List[int])
            if USE_PYDANTIC:
                msg = re.escape(
                    "cannot validate ts[int] as ts[typing.List[int]]: <class 'int'> is not a subclass of <class 'list'>"
                )
            else:
                msg = re.escape(r"""Expected ts[T] for argument 'x', got ts[int](T=typing.List[int])""")
            with self.assertRaisesRegex(TypeError, msg):
=======
        def g() -> csp.ts[List[int]]:
            fb = csp.feedback(List[int])
            with self.assertRaisesRegex(
                TypeError, re.escape(r"""Expected ts[T] for argument 'x', got ts[int](T=typing.List[int])""")
            ):
>>>>>>> cc77b7de
                fb.bind(csp.const(42))

            fb.bind(csp.const([42]))
            return fb.out()

        res = csp.run(g, starttime=datetime.utcnow())
        self.assertEqual(res[0][0][1], [42])

    def test_list_inside_callable(self):
        '''was a bug "Empty list inside callable annotation raises exception"'''

        @csp.graph
        def graph(v: Dict[str, Callable[[], str]]):
            pass

        csp.run(graph, {"x": (lambda v: v)}, starttime=datetime(2020, 6, 17))

    def test_tuples_as_list(self):
        '''was a bug "Support tuples as list baskets"'''

        @csp.node
        def sum_vals(inputs: [ts["T"]]) -> ts["T"]:
            if csp.ticked(inputs) and csp.valid(inputs):
                return sum((inp for inp in inputs))

        @csp.graph
        def my_graph():
            my_ts = csp.timer(timedelta(hours=1), 1)
            tuple_basket = (my_ts, my_ts)

            csp.add_graph_output("sampled", sum_vals(tuple_basket))

        g = csp.run(my_graph, starttime=datetime(2020, 3, 1, 9, 30), endtime=timedelta(hours=0, minutes=390))

    def test_node_parse_stack(self):
        '''was a bug "Node parsing exception stacks are truncated, but type errors when invoking are not."'''

        @csp.node
        def aux(tag: str, my_arg: ts["T"]):
            pass

        @csp.node
        def f(x: ts[int]):
            __out__()
            pass

        def graph():
            x = f(csp.const(1))
            aux("x", x)

        try:
            build_graph(graph)
            # Should never get here
            self.assertFalse(True)
        except Exception as e:
            self.assertIsInstance(e, TypeError)
            traceback_list = list(
                filter(lambda v: v.startswith("File"), (map(str.strip, traceback.format_exc().split("\n"))))
            )
            self.assertTrue(__file__ in traceback_list[-1])
            self.assertLessEqual(len(traceback_list), 10)
            if USE_PYDANTIC:
                self.assertIn("value passed to argument of type TsType must be an instance of Edge", str(e))
            else:
                self.assertEqual(str(e), "In function aux: Expected ts[T] for argument 'my_arg', got None")

    def test_union_type_check(self):
        '''was a bug "Add support for typing.Union in type checking layer"'''

        @csp.graph
        def graph(x: typing.Union[int, float, str]):
            pass

        build_graph(graph, 1)
        build_graph(graph, 1.1)
        build_graph(graph, "s")
        if USE_PYDANTIC:
            # Pydantic's error reporting for unions is a bit quirky, as it reports a validation error for each sub-type
            # that fails to validate
            msg = "3 validation errors for graph"
        else:
            msg = "In function graph: Expected typing.Union\\[.*\\] for argument 'x', got \\[1.1\\] \\(list\\)"
        with self.assertRaisesRegex(TypeError, msg):
            build_graph(graph, [1.1])

        @csp.graph
        def graph(x: ts[typing.Union[int, float, str]]):
            pass

        build_graph(graph, csp.const(1))
        build_graph(graph, csp.const(1.1))
        build_graph(graph, csp.const("s"))
        if USE_PYDANTIC:
            msg = re.escape("cannot validate ts[typing.List[float]] as ts[typing.Union[int, float, str]]")
        else:
            msg = "In function graph: Expected ts\\[typing.Union\\[.*\\]\\] for argument 'x', got ts\\[typing.List\\[float\\]\\]"
        with self.assertRaisesRegex(TypeError, msg):
            build_graph(graph, csp.const([1.1]))

    def test_realtime_timers(self):
        """was a bug"""
        rv = csp.run(
            csp.timer,
            timedelta(seconds=1),
            starttime=datetime.utcnow(),
            endtime=timedelta(seconds=3),
            realtime=True,
            queue_wait_time=timedelta(seconds=0.001),
        )[0]
        self.assertLess(len(rv), 3)

    def test_graph_arguments_propagation(self):
        @csp.graph
        def my_graph(s: str, i: int):
            csp.add_graph_output("s", csp.const(s))
            csp.add_graph_output("i", csp.const(i))

        rv = csp.run(my_graph, s="sss", i=42, starttime=datetime.utcnow(), endtime=timedelta(seconds=1))
        self.assertEqual(1, len(rv["s"]))
        self.assertEqual(rv["s"][0][1], "sss")
        self.assertEqual(1, len(rv["i"]))
        self.assertEqual(rv["i"][0][1], 42)

        rv = csp.run(my_graph, "sss", 42, starttime=datetime.utcnow(), endtime=timedelta(seconds=1))
        self.assertEqual(1, len(rv["s"]))
        self.assertEqual(rv["s"][0][1], "sss")
        self.assertEqual(1, len(rv["i"]))
        self.assertEqual(rv["i"][0][1], 42)

    def test_caching_non_cachable_object(self):
        class Dummy:
            def __hash__(self):
                hash({})

        @csp.graph
        def sub_graph(x: Dummy) -> csp.Outputs(i=ts[int]):
            return csp.const(1)

        @csp.graph
        def my_graph():
            csp.add_graph_output("i", sub_graph(Dummy()))

        csp.run(my_graph, starttime=datetime.now())

        @csp.graph(force_memoize=True)
        def sub_graph(x: Dummy) -> csp.Outputs(i=ts[int]):
            return csp.const(1)

        @csp.graph
        def my_graph():
            csp.add_graph_output("i", sub_graph(Dummy()))

        with self.assertRaisesRegex(TypeError, "unhashable type.*"):
            csp.run(my_graph, starttime=datetime.now())

    def test_realtime_timer_lag(self):
        '''bugfix exception when timers would reschedule on a lagged engine
        "timers in realtime raise exception if they get behind"'''
        delay = timedelta(seconds=0.25)
        timer_interval = timedelta(seconds=0.1)

        @csp.node
        def lag(x: ts[int]) -> ts[datetime]:
            if csp.ticked(x):
                import time

                time.sleep(delay.total_seconds())
                return datetime.utcnow()

        @csp.graph
        def graph(count: int, allow_deviation: bool) -> ts[datetime]:
            x = lag(csp.count(csp.timer(timer_interval, allow_deviation=allow_deviation)))
            stop_cond = csp.count(x) == count
            csp.stop_engine(csp.filter(stop_cond, stop_cond))
            return x

        results = csp.run(graph, 4, False, starttime=datetime.utcnow(), endtime=timedelta(seconds=30), realtime=True)[0]
        self.assertEqual(len(results), 4)

        self.assertTrue(all((results[i][0] - results[i - 1][0]) == timer_interval for i in range(1, len(results))))
        # Assert lag from engine -> wallclock on last tick is greater than minimum expected amount
        self.assertGreater(results[-1][1] - results[-1][0], (delay - timer_interval) * len(results))

        results = csp.run(graph, 5, True, starttime=datetime.utcnow(), endtime=timedelta(seconds=30), realtime=True)[0]
        self.assertEqual(len(results), 5)
        eps = timedelta()
        # Windows clock resolution is...
        if sys.platform == "win32":
            eps = timedelta(milliseconds=50)
        self.assertTrue(all((results[i][0] - results[i - 1][0]) + eps > delay for i in range(2, len(results))))

    def test_timer_exception(self):
        with self.assertRaisesRegex(ValueError, "csp.timer interval must be > 0"):
            _ = csp.timer(timedelta(0))

    def test_list_comprehension_bug(self):
        @csp.node
        def list_comprehension_bug_node(n_seconds: int, input: csp.ts["T"]) -> csp.ts[List["T"]]:
            with csp.start():
                csp.set_buffering_policy(input, tick_history=timedelta(seconds=30))

            if csp.ticked(input):
                return [csp.value_at(input, timedelta(seconds=-n_seconds + i), default=0) for i in range(1)]

        @csp.graph
        def list_comprehension_bug_graph():
            curve_int = csp.curve(int, [(timedelta(seconds=i), i) for i in range(30)])
            csp.add_graph_output("Bucket", list_comprehension_bug_node(10, curve_int))

        rv = csp.run(list_comprehension_bug_graph, starttime=datetime(2020, 1, 1))["Bucket"]
        self.assertEqual([v[1][0] for v in rv[10:]], list(range(20)))

    def test_alarm_leak(self):
        """this was a leak in Scheduler.cpp"""

        @csp.node
        def generate(x: ts[object]):
            with csp.alarms():
                alarm = csp.alarm(str)

            if csp.ticked(x):
                for x in range(100):
                    csp.schedule_alarm(alarm, timedelta(seconds=1), "test")

        def graph():
            generate(csp.timer(timedelta(seconds=1)))

        proc_info = psutil.Process(os.getpid())
        start_mem = proc_info.memory_info().rss
        for _ in range(5):
            csp.run(graph, starttime=datetime(2020, 9, 24), endtime=timedelta(hours=1))
            gc.collect()
        end_mem = proc_info.memory_info().rss

        # 5MB leeway, the leak resulted in 50MB+ leak
        self.assertLess(end_mem - start_mem, 5000000)

    def test_multiple_alarms_bug(self):
        @csp.node
        def n() -> csp.ts[int]:
            with csp.alarms():
                a1 = csp.alarm(int)
                a2 = csp.alarm(int)
            with csp.start():
                csp.schedule_alarm(a1, timedelta(seconds=5), 1)
                csp.schedule_alarm(a2, timedelta(seconds=10), 2)
            if csp.ticked(a1):
                self.assertEqual(a1, 1)
                return a1
            if csp.ticked(a2):
                self.assertEqual(a2, 2)
                return a2

        @csp.graph
        def g():
            csp.add_graph_output("o", n())

        res = csp.run(g, starttime=datetime(2020, 1, 1), endtime=timedelta(seconds=10))
        self.assertEqual(res, {"o": [(datetime(2020, 1, 1, 0, 0, 5), 1), (datetime(2020, 1, 1, 0, 0, 10), 2)]})

    def test_memoize_non_comparable(self):
        class A:
            pass

        @csp.node
        def my_sink(x: ts["T"]):
            pass

        @csp.graph
        def g(o: object):
            my_sink(csp.const(1))

        csp.run(
            g,
            {A(): "f1", A(): "f2"},
            starttime=datetime(
                2020,
                1,
                1,
            ),
            endtime=timedelta(seconds=1),
        )
        csp.run(
            g,
            {A(), A()},
            starttime=datetime(
                2020,
                1,
                1,
            ),
            endtime=timedelta(seconds=1),
        )

    def test_nested_using(self):
        @csp.graph
        def g(x: "~X", y: "~Y"):
            pass

        csp.run(g.using(X=int).using(Y=float), 1, 2, starttime=datetime(2020, 1, 1), endtime=timedelta(seconds=10))
        with self.assertRaises(TypeError):
            csp.run(g.using(X=int).using(Y=str), 1, 2, starttime=datetime(2020, 1, 1), endtime=timedelta(seconds=10))

    def test_null_nodes(self):
        @csp.node
        def assert_never_ticks(i: ts["T"]):
            if csp.ticked(i):
                raise RuntimeError("Unexpected ticked value")

        @csp.graph
        def g():
            assert_never_ticks.using(T=str)(csp.null_ts(str))
            assert_never_ticks(csp.null_ts(str))
            with self.assertRaises(TypeError):
                assert_never_ticks.using(T=int)(csp.null_ts(str))

        csp.run(g, starttime=datetime(2020, 1, 1), endtime=timedelta(seconds=10))

    def test_start_end_times(self):
        start_time = datetime(2020, 1, 1, 9, 31, 5, 1)
        end_time = start_time + timedelta(seconds=20)

        @csp.node
        def n():
            with csp.start():
                self.assertEqual(csp.engine_start_time(), start_time)
                self.assertEqual(csp.engine_end_time(), end_time)

        @csp.graph
        def g():
            self.assertEqual(csp.engine_start_time(), start_time)
            self.assertEqual(csp.engine_end_time(), end_time)
            n()

        csp.run(g, starttime=start_time, endtime=end_time)

        with self.assertRaisesRegex(RuntimeError, "csp graph information is not available"):
            csp.engine_start_time()

    # SIGINT wont work on windows ( https://docs.python.org/3/library/os.html#os.kill ), may not be worth the trouble to make this test work on windows
    @unittest.skipIf(sys.platform == "win32", "tests needs windows port")
    def test_ctrl_c(self):
        pid = os.fork()
        if pid == 0:
            all_good = False
            try:
                x = csp.timer(timedelta(seconds=1), True)
                csp.run(x, starttime=datetime.utcnow(), endtime=timedelta(seconds=60), realtime=True)
            except KeyboardInterrupt:
                all_good = True

            os._exit(all_good)
        else:
            import signal
            import time

            time.sleep(1)
            os.kill(pid, signal.SIGINT)
            all_good = os.waitpid(pid, 0)

            self.assertTrue(all_good)

    def test_curve_multiple_values_same_time(self):
        '''addresses "Add support for multiple values on same timestamp for csp.curve"'''

        @csp.graph
        def g() -> csp.Outputs(o1=csp.ts[int], o2=csp.ts[int], o3=csp.ts[int]):
            values = [
                (timedelta(seconds=0), 0),
                (timedelta(seconds=0), 1),
                (timedelta(seconds=1), 2),
                (timedelta(seconds=2), 3),
                (timedelta(seconds=3), 4),
                (timedelta(seconds=3), 5),
                (timedelta(seconds=4), 6),
                (timedelta(seconds=5), 7),
                (timedelta(seconds=5), 8),
            ]
            return csp.output(
                o1=csp.curve(int, values),
                o2=csp.curve(int, values, push_mode=PushMode.NON_COLLAPSING),
                o3=csp.curve(int, values, push_mode=PushMode.LAST_VALUE),
            )

        res = csp.run(g, starttime=datetime(2020, 1, 1), endtime=timedelta(seconds=5))
        for k in ("o1", "o2"):
            times, values = zip(*res[k])
            self.assertEqual(
                times, tuple(datetime(2020, 1, 1) + timedelta(seconds=s) for s in [0, 0, 1, 2, 3, 3, 4, 5, 5])
            )
            self.assertEqual(values, tuple(range(9)))
        times, values = zip(*res["o3"])
        self.assertEqual(times, tuple(datetime(2020, 1, 1) + timedelta(seconds=s) for s in [0, 1, 2, 3, 4, 5]))
        self.assertEqual(values, (1, 2, 3, 5, 6, 8))

    def test_engine_scheduling_order(self):
        @csp.node
        def my_node(val: int) -> ts[int]:
            with csp.alarms():
                a = csp.alarm(int)
            with csp.start():
                csp.schedule_alarm(a, timedelta(seconds=0), val)
            if csp.ticked(a):
                csp.schedule_alarm(a, timedelta(seconds=1), val)
                return a

        @csp.node
        def dummy(v: ts[int]) -> ts[int]:
            return v

        @csp.graph
        def my_ranked_node(val: int, rank: int = 0) -> csp.Outputs(val=ts[int]):
            res = my_node(val)
            for i in range(rank):
                res = dummy(res)
            return csp.output(val=res)

        @csp.graph
        def my_graph():
            n1 = csp.curve(int, [(timedelta(seconds=i), 1) for i in range(6)])
            n2 = my_ranked_node(3).val
            n3 = my_ranked_node(6, 4).val
            n4 = my_ranked_node(5, 3).val
            n5 = csp.curve(int, [(timedelta(seconds=i), 2) for i in range(6)])
            n6 = my_ranked_node(4).val
            csp.add_graph_output("o", csp.collect([n1, n2, n3, n4, n5, n6]))

        def verify_res(res):
            for t, l in res:
                self.assertEqual(l, [1, 2, 3, 4, 5, 6])

        verify_res(csp.run(my_graph, starttime=datetime(2020, 1, 1), endtime=timedelta(seconds=5))["o"])

    def test_datetime_timedelta_ranges(self):
        """range check when converting datetime"""
        for d in [
            datetime(2020, 12, 24, 1, 2, 3, 123456),
            datetime(1970, 1, 1),
            # Negative Epochs times are not supported on windows
            datetime(1969, 5, 6, 2, 3, 4) if sys.platform != "win32" else datetime(1970, 1, 1),
            datetime(1969, 5, 6, 2, 3, 4, 123456) if sys.platform != "win32" else datetime(1970, 1, 1),
            # Edge cases, DateTime MIN / MAX
            datetime(1678, 1, 1) if sys.platform == "linux" else datetime(1970, 1, 1),
            datetime(2261, 12, 31, 23, 59, 59, 999999),
            timedelta(days=1, seconds=3600, microseconds=123456),
            timedelta(days=-1, seconds=3600, microseconds=123456),
        ]:
            res = csp.run(csp.const(d), starttime=datetime(2020, 12, 24))[0][0][1]
            self.assertEqual(res, d, f"date: {d}")

        # Out of bounds
        with self.assertRaisesRegex(OverflowError, "datetime 1677-09-20 00:00:00 is out of range for csp datetime"):
            d1 = datetime(1677, 9, 20)
            csp.run(csp.const(d1), starttime=datetime(2020, 12, 24))

        with self.assertRaisesRegex(OverflowError, "datetime 2262-04-12 00:00:00 is out of range for csp datetime"):
            d2 = datetime(2262, 4, 12)
            csp.run(csp.const(d2), starttime=datetime(2020, 12, 24))

        with self.assertRaisesRegex(OverflowError, "timedelta 106752 days, 0:00:00 out of range for csp timedelta"):
            td = timedelta(days=106752)
            csp.run(csp.const(td), starttime=datetime(2020, 12, 24))

        with self.assertRaisesRegex(OverflowError, "timedelta -106752 days, 0:00:00 out of range for csp timedelta"):
            td = timedelta(days=-106752)
            csp.run(csp.const(td), starttime=datetime(2020, 12, 24))

    def test_realtime_endtime(self):
        from csp.impl.pushadapter import PushInputAdapter
        from csp.impl.wiring import py_push_adapter_def

        # Ensure engine exits at end time even if no events are coming in ( ensure its not exiting due to the queue wait time setting )
        adapter = py_push_adapter_def("adapter", PushInputAdapter, ts[int])
        csp.run(
            adapter(),
            starttime=datetime.utcnow(),
            endtime=timedelta(seconds=0.5),
            realtime=True,
            queue_wait_time=timedelta(days=1),
        )

    def test_start_realtime_in_future(self):
        import pytz

        t = datetime.now(pytz.UTC) + timedelta(seconds=1)
        res = csp.run(csp.const(123), starttime=t, endtime=t, realtime=True)[0][0]
        self.assertEqual(res[1], 123)

    def test_threaded_run(self):
        # simple test
        runner = csp.run_on_thread(
            csp.count, csp.timer(timedelta(seconds=1)), starttime=datetime(2021, 4, 23), endtime=timedelta(seconds=60)
        )
        res = runner.join()[0]
        self.assertEqual(len(res), 60)
        # ensure stopping doesnt try to access dead push input adapter
        runner.stop_engine()

        # realtime
        @csp.graph
        def g(count: int) -> csp.ts[int]:
            x = csp.count(csp.timer(timedelta(seconds=0.1)))
            stop = x == count
            stop = csp.filter(stop, stop)

            csp.stop_engine(stop)
            return x

        runner = csp.run_on_thread(g, 5, starttime=datetime.utcnow(), endtime=timedelta(seconds=60), realtime=True)
        res = runner.join()[0]
        self.assertEqual(len(res), 5)

        # midway stop
        runner = csp.run_on_thread(g, 50000, starttime=datetime.utcnow(), endtime=timedelta(minutes=30), realtime=True)
        import time

        time.sleep(1)
        runner.stop_engine()
        res = runner.join()[0]
        self.assertLess(len(res), 1000)

        # exception handling
        @csp.node
        def err(x: ts[object]):
            if csp.ticked(x) and csp.num_ticks(x) > 5:
                a = b

        runner = csp.run_on_thread(err, csp.timer(timedelta(seconds=0.01)), realtime=True)
        with self.assertRaisesRegex(RuntimeError, ""):
            runner.join()

    def test_int_to_float_ts_conversion(self):
        @csp.node
        def eq(i: csp.ts["T1"], f: csp.ts["T2"]):
            self.assertEqual(float(i), float(f))

        @csp.node
        def basket_wrapper(l: [csp.ts[float]], d: {str: csp.ts[float]}) -> csp.Outputs(
            l=csp.OutputBasket(List[csp.ts[float]], shape_of="l"),
            d=csp.OutputBasket(Dict[str, csp.ts[float]], shape_of="d"),
        ):
            if csp.ticked(l):
                ticked_value_types = set(map(type, l.tickedvalues()))
                self.assertEqual(len(ticked_value_types), 1)
                self.assertIs(next(iter(ticked_value_types)), float)
                csp.output(l=dict(l.tickeditems()))
            if csp.ticked(d):
                ticked_value_types = set(map(type, d.tickedvalues()))
                self.assertEqual(len(ticked_value_types), 1)
                self.assertIs(next(iter(ticked_value_types)), float)
                csp.output(d=dict(d.tickeditems()))

        def g():
            c_int = csp.count(csp.timer(timedelta(seconds=1)))
            c_float = csp.sample.using(T=float)(c_int, c_int)
            eq(c_int, c_float)
            basket_outputs = basket_wrapper([c_int], {"0": c_int, "1": c_int})
            eq(basket_outputs.l[0], c_float)
            eq(basket_outputs.d["0"], c_float)
            eq(basket_outputs.d["1"], c_float)

        csp.run(
            g,
            starttime=datetime(
                2021,
                1,
                1,
            ),
            endtime=timedelta(seconds=10),
        )

    def test_outputs_with_dict_naming(self):
        # This was a bug where outputs named with dict properties, ie "values", would fail to be accessed on the Outputs object
        @csp.node
        def foo(x: ts[int]) -> csp.Outputs(values=ts[int]):
            csp.output(values=x)

        def g():
            rv = foo(csp.const(5))
            return rv.values

        rv = csp.run(
            g,
            starttime=datetime(
                2021,
                1,
                1,
            ),
            endtime=timedelta(seconds=10),
        )
        self.assertEqual(rv[0][0][1], 5)

    def test_pass_none_as_ts(self):
        @csp.node
        def n(a: csp.ts[int], d: {int: csp.ts[int]}, l: [csp.ts[int]]) -> csp.ts[int]:
            if csp.ticked(a):
                return a + d[0] + l[0]

        @csp.graph
        def g(a: csp.ts[int], d: {int: csp.ts[int]}, l: [csp.ts[int]]) -> csp.ts[int]:
            if a is not None:
                return a + d[0] + l[0]
            else:
                assert d is None
                assert l is None
                return csp.const.using(T=int)(-1)

        @csp.graph
        def main(use_graph: bool, pass_null: bool) -> csp.Outputs(o=csp.ts[int]):
            inst = g if use_graph else n

            if pass_null:
                return csp.output(o=inst(None, None, None))
            else:
                return csp.output(o=inst(csp.const(1), {0: csp.const(2)}, [csp.const(3)]))

        res1 = csp.run(
            main,
            True,
            False,
            starttime=datetime(
                2021,
                1,
                1,
            ),
            endtime=timedelta(seconds=10),
        )
        self.assertEqual(res1["o"][0][1], 6)
        res2 = csp.run(
            main,
            True,
            True,
            starttime=datetime(
                2021,
                1,
                1,
            ),
            endtime=timedelta(seconds=10),
        )
        self.assertEqual(res2["o"][0][1], -1)
        res3 = csp.run(
            main,
            False,
            False,
            starttime=datetime(
                2021,
                1,
                1,
            ),
            endtime=timedelta(seconds=10),
        )
        self.assertEqual(res3["o"][0][1], 6)
        with self.assertRaises(TypeError):
            csp.run(
                main,
                False,
                True,
                starttime=datetime(
                    2021,
                    1,
                    1,
                ),
                endtime=timedelta(seconds=10),
            )

    def test_return_arg_mismatch(self):
        @csp.graph
        def my_graph(x: csp.ts[int]) -> csp.ts[str]:
            return x

        with self.assertRaises(TypeError) as ctxt:
            csp.run(my_graph, csp.const(1), starttime=datetime.utcnow())
        if USE_PYDANTIC:
            self.assertIn(
                "cannot validate ts[int] as ts[str]: <class 'int'> is not a subclass of <class 'str'>",
                str(ctxt.exception),
            )
        else:
            self.assertEqual(
                str(ctxt.exception), "In function my_graph: Expected ts[str] for return value, got ts[int]"
            )

        @csp.graph
        def dictbasket_graph(x: csp.ts[int]) -> Dict[str, csp.ts[str]]:
            return csp.output({"a": x})

        if USE_PYDANTIC:
            msg = re.escape("cannot validate ts[int] as ts[str]: <class 'int'> is not a subclass of <class 'str'>")
        else:
            msg = (
                "In function dictbasket_graph: Expected typing\.Dict\[str, .* for return value, got \{'a': .* \(dict\)"
            )
        with self.assertRaisesRegex(TypeError, msg):
            csp.run(dictbasket_graph, csp.const(1), starttime=datetime.utcnow())

        @csp.graph
        def listbasket_graph(x: csp.ts[int]) -> List[csp.ts[str]]:
            return csp.output([x])

        if USE_PYDANTIC:
            msg = re.escape("cannot validate ts[int] as ts[str]: <class 'int'> is not a subclass of <class 'str'>")
        else:
            msg = "In function listbasket_graph: Expected typing\.List\[.* for return value, got \[.* \(list\)"
        with self.assertRaisesRegex(TypeError, msg):
            csp.run(listbasket_graph, csp.const(1), starttime=datetime.utcnow())

    def test_global_context(self):
        try:

            @csp.graph
            def g() -> csp.ts[int]:
                return csp.const(1)

            res1 = csp.run(
                g,
                starttime=datetime(
                    2021,
                    1,
                    1,
                ),
                endtime=timedelta(seconds=10),
            )
            c = g()
            res2 = csp.run(
                c,
                starttime=datetime(
                    2021,
                    1,
                    1,
                ),
                endtime=timedelta(seconds=10),
            )

            self.assertEqual(res1, res2)

            replace_b_with_c = False

            @csp.graph
            def g() -> csp.Outputs(a=csp.ts[int], b=csp.ts[int]):
                key = csp.curve(
                    str, [(timedelta(seconds=i), v) for i, v in enumerate(["A", "B", "A", "A", "A", "B", "C", "B"])]
                )
                value = csp.curve(int, [(timedelta(seconds=i), i) for i in range(8)])

                demux = csp.DelayedDemultiplex(value, key)
                a = demux.demultiplex("A")
                if replace_b_with_c:
                    b = demux.demultiplex("C")
                else:
                    b = demux.demultiplex("B")
                return csp.output(a=a, b=b)

            res1 = csp.run(
                g,
                starttime=datetime(
                    2021,
                    1,
                    1,
                ),
                endtime=timedelta(seconds=10),
            )
            with self.assertRaisesRegex(RuntimeError, ".*Delayed node must be created under a wiring context.*"):
                outputs = g()
            csp.new_global_context()
            outputs = g()
            res2a = csp.run(
                outputs.a,
                starttime=datetime(
                    2021,
                    1,
                    1,
                ),
                endtime=timedelta(seconds=10),
            )
            self.assertEqual(res2a[0], res1["a"])
            res2b = csp.run(
                outputs.b,
                starttime=datetime(
                    2021,
                    1,
                    1,
                ),
                endtime=timedelta(seconds=10),
            )
            self.assertEqual(res2b[0], res1["b"])
            csp.clear_global_context()
            with self.assertRaisesRegex(RuntimeError, ".*Delayed node must be created under a wiring context.*"):
                outputs = g()
            c = csp.new_global_context(False)
            with self.assertRaisesRegex(RuntimeError, ".*Delayed node must be created under a wiring context.*"):
                outputs = g()
            with c:
                outputs = g()
                res2a = csp.run(
                    outputs.a,
                    starttime=datetime(
                        2021,
                        1,
                        1,
                    ),
                    endtime=timedelta(seconds=10),
                )
                self.assertEqual(res2a[0], res1["a"])
            with self.assertRaisesRegex(RuntimeError, ".*Delayed node must be created under a wiring context.*"):
                outputs = g()
        finally:
            csp.clear_global_context()

    def test_unnamed_basket_return(self):
        @csp.node
        def n(x: {str: csp.ts["T"]}) -> csp.OutputBasket(Dict[str, csp.ts["T"]], shape_of="x"):
            if csp.ticked(x):
                return csp.output({k: v for k, v in x.tickeditems()})

        @csp.node
        def n2(x: [csp.ts["T"]]) -> csp.OutputBasket(List[csp.ts["T"]], shape_of="x"):
            if csp.ticked(x):
                return csp.output({k: v for k, v in x.tickeditems()})

        def g():
            res = n({"a": csp.const("v1"), "b": csp.const("v2")})
            res2 = n2(list(res.values()))
            csp.add_graph_output("a", res["a"])
            csp.add_graph_output("b", res["b"])
            csp.add_graph_output("c", res2[0])
            csp.add_graph_output("d", res2[1])

        res = csp.run(g, starttime=datetime(2021, 1, 1), endtime=timedelta(seconds=1))
        self.assertEqual(
            res,
            {
                "a": [(datetime(2021, 1, 1, 0, 0), "v1")],
                "b": [(datetime(2021, 1, 1, 0, 0), "v2")],
                "c": [(datetime(2021, 1, 1, 0, 0), "v1")],
                "d": [(datetime(2021, 1, 1, 0, 0), "v2")],
            },
        )

    def test_delayed_edge(self):
        x = csp.DelayedEdge(ts[int])
        with self.assertRaisesRegex(RuntimeError, "Encountered unbound DelayedEdge"):
            csp.run(x, starttime=datetime.utcnow(), endtime=timedelta())

        self.assertFalse(x.is_bound())
        x.bind(csp.const(123))
        self.assertTrue(x.is_bound())

        res = csp.run(x, starttime=datetime.utcnow(), endtime=timedelta())[0][0][1]
        self.assertEqual(res, 123)

        with self.assertRaisesRegex(
            RuntimeError,
            r"Attempted to bind DelayedEdge multiple times, previously bound to output from node \"csp.const\"",
        ):
            x.bind(csp.const(456))

        # Type check
        if USE_PYDANTIC:
            msg = r"""cannot validate ts[int] as ts[str]: <class 'int'> is not a subclass of <class 'str'>"""
        else:
            msg = r"""Expected ts[T] for argument 'edge', got ts[int](T=str)"""
        with self.assertRaisesRegex(TypeError, re.escape(msg)):
            y = csp.DelayedEdge(ts[str])
            y.bind(csp.const(123))

        # Null default
        z = csp.DelayedEdge(ts[int], default_to_null=True)
        self.assertFalse(z.is_bound())
        res = csp.run(z, starttime=datetime.utcnow(), endtime=timedelta())[0]
        self.assertEqual(len(res), 0)
        z.bind(csp.const(123))
        res = csp.run(z, starttime=datetime.utcnow(), endtime=timedelta())[0][0][1]
        self.assertEqual(res, 123)

        # Should raise at this point
        with self.assertRaisesRegex(
            RuntimeError,
            r"Attempted to bind DelayedEdge multiple times, previously bound to output from node \"csp.const\"",
        ):
            x.bind(csp.const(456))

    def test_cyclical_graph_error(self):
        """Ensure cyclical graphs generate clear errors, can occur with delayed bindings"""

        def g():
            a = csp.DelayedCollect(int)
            b = csp.DelayedCollect(int)

            a.add_input(csp.unroll(b.output()))
            b.add_input(csp.unroll(a.output()))

            csp.add_graph_output("a", csp.unroll(a.output()) - 5)

        with self.assertRaisesRegex(
            RuntimeError,
            r"Illegal cycle found in graph, path:\n\t\*\* unroll -> collect -> unroll -> collect -> unroll \*\*  -> _binary_op -> GraphOutputAdapter",
        ):
            csp.run(g, starttime=datetime.utcnow(), endtime=timedelta())

    def test_delayed_edge_derived_type(self):
        class Base(csp.Struct):
            a: int

        class Derived(Base):
            b: float

        test_self = self

        class MyDelayedNode(DelayedNodeWrapperDef):
            def __init__(self):
                super().__init__()
                self.output = csp.DelayedEdge(csp.ts[Base])

            def copy(self):
                raise NotImplementedError()

            def _instantiate(self):
                with test_self.assertRaises(TypeError):
                    self.output.bind(csp.const(1))

                self.output.bind(csp.const(Derived(a=1, b=2)))

        @csp.graph
        def g() -> csp.ts[Base]:
            return MyDelayedNode().output

        res = csp.run(g, starttime=datetime.utcnow(), endtime=timedelta())[0][0][1]
        self.assertEqual(res, Derived(a=1, b=2))

    def test_realtime_flag(self):
        def g(expected_realtime: bool):
            self.assertEqual(expected_realtime, csp.is_configured_realtime())

        csp.run(g, False, starttime=datetime.utcnow(), endtime=timedelta())
        csp.run(g, True, starttime=datetime.utcnow(), endtime=timedelta(), realtime=True)

    def test_graph_shape_bug(self):
        """Address an assertion error bug that we had on returning list baskets with specified shape"""

        @csp.graph
        def aux(x: [ts[float]], y: {str: ts[float]}) -> csp.Outputs(
            o1=csp.OutputBasket(List[ts[float]], shape_of="x"),
            o2=csp.OutputBasket(Dict[str, ts[float]], shape_of="y"),
        ):
            return csp.output(o1=x, o2=y)

        @csp.graph
        def g() -> csp.Outputs(o1=csp.OutputBasket(List[ts[float]]), o2=csp.OutputBasket(Dict[str, ts[float]])):
            res = aux([csp.const(1.0), csp.const(2.0)], {"3": csp.const(3.0), "4": csp.const(4.0)})
            return csp.output(o1=res.o1, o2=res.o2)

        res = csp.run(g, starttime=datetime.now(), endtime=timedelta(seconds=10))
        self.assertEqual([v[0][1] for v in res.values()], [1.0, 2.0, 3.0, 4.0])

    def test_graph_node_pickling(self):
        """Checks for a bug that we had when transitioning to python 3.8 - the graphs and nodes became unpicklable
        :return:
        """
        from csp.tests.test_engine import _dummy_graph, _dummy_node

        self.assertEqual(_dummy_graph, pickle.loads(pickle.dumps(_dummy_graph)))
        self.assertEqual(_dummy_node, pickle.loads(pickle.dumps(_dummy_node)))

    def test_memoized_object(self):
        @csp.csp_memoized
        def my_data():
            return object()

        @csp.node
        def my_node() -> csp.ts[object]:
            with csp.alarms():
                a = csp.alarm(bool)
            with csp.start():
                csp.schedule_alarm(a, timedelta(), True)
            if csp.ticked(a):
                return my_data()

        @csp.graph
        def g() -> csp.Outputs(o1=csp.ts[object], o2=csp.ts[object]):
            return csp.output(o1=csp.const(my_data()), o2=my_node())

        res = csp.run(g, starttime=datetime.now(), endtime=timedelta(seconds=10))
        self.assertEqual(id(res["o1"][0][1]), id(res["o2"][0][1]))

    def test_separate_graph_build_and_run(self):
        @csp.graph
        def g() -> csp.ts[int]:
            return csp.const(1)

        s = datetime.now()
        e = timedelta(seconds=10)

        g_built1 = build_graph(g)
        # Should be fine to run graph that was built without start or end time
        csp.run(g_built1, starttime=s, endtime=e)

        with self.assertRaisesRegex(
            AssertionError,
            "Start time and end time should either both be specified or none of them should be specified when building a graph",
        ):
            g_built1 = build_graph(g, starttime=s)
        with self.assertRaisesRegex(
            AssertionError,
            "Start time and end time should either both be specified or none of them should be specified when building a graph",
        ):
            g_built1 = build_graph(g, endtime=e)

        g_built2 = build_graph(g, starttime=s, endtime=e)
        # Both of those should be fine
        csp.run(g_built2, starttime=s, endtime=e)
        csp.run(g_built2, starttime=s, endtime=s + e)

        with self.assertRaisesRegex(AssertionError, "Trying to run graph on period.*while it was built for.*"):
            csp.run(g_built2, starttime=s, endtime=e + timedelta(seconds=1))

    def test_graph_kwargs_return(self):
        @csp.node
        def f(x: ts[int]) -> csp.Outputs(a=ts[int], b=ts[int]):
            if csp.ticked(x):
                return csp.output(a=x, b=x + 2)

        @csp.graph
        def g(x: ts[int]) -> csp.Outputs(a=ts[int], b=ts[int]):
            return csp.output(**f(x))

        res = csp.run(g, csp.const(1), starttime=datetime.utcnow(), endtime=timedelta())
        self.assertEqual(res["a"][0][1], 1)
        self.assertEqual(res["b"][0][1], 3)

        # Error testing
        with self.assertRaisesRegex(
            csp.CspParseError, "only unpacking of other csp.node or csp.graph calls are allowed"
        ):

            @csp.graph
            def g2() -> csp.Outputs(x=ts[int]):
                return csp.output(**{})

        with self.assertRaisesRegex(csp.CspParseError, "f outputs dont align with graph outputs"):

            @csp.graph
            def g3() -> csp.Outputs(x=ts[int]):
                return csp.output(**f(csp.const(1)))

        def some_func():
            return {}

        with self.assertRaisesRegex(
            csp.CspParseError, "only unpacking of other csp.node or csp.graph calls are allowed"
        ):

            @csp.graph
            def g4() -> csp.Outputs(x=ts[int]):
                return csp.output(**some_func())

        pass

    def test_scheduler_exception(self):
        '''was a bug "scheduler accounting is off when callbacks throw"'''

        from csp.impl.pulladapter import PullInputAdapter
        from csp.impl.wiring import py_pull_adapter_def

        class MyPullAdapterImpl(PullInputAdapter):
            def __init__(self):
                self._next_time = None
                self._c = 0
                super().__init__()

            def start(self, start_time, end_time):
                super().start(start_time, end_time)
                self._next_time = start_time

            def next(self):
                self._c += 1
                time = self._next_time
                self._next_time += timedelta(seconds=1)
                if self._c > 10:
                    raise RuntimeError("all good")
                return time, self._c

        MyPullAdapter = py_pull_adapter_def("MyPullAdapter", MyPullAdapterImpl, ts[int])

        @csp.node
        def my_node(x: ts[object]):
            with csp.alarms():
                a = csp.alarm(object)

            if csp.ticked(x):
                csp.schedule_alarm(a, timedelta(seconds=1), [1, 2, 3, "a"])

        def g():
            with csp.memoize(False):
                for i in range(3):
                    c = csp.count(csp.timer(timedelta(seconds=1), True))
                    my_node(c)
                    data = MyPullAdapter()
                    csp.add_graph_output(str(i), data)

        with self.assertRaisesRegex(RuntimeError, "all good"):
            csp.run(g, starttime=datetime(2023, 1, 1), endtime=timedelta(1))

    def test_stop_cannot_be_called_without_start(self):
        """
        Was a BUG where one node raising an exception during its start block led to other nodes exeucting their stop block without ever starting
        """
        status = {"foo_started": False, "foo_stopped": False, "bar_started": False, "bar_stopped": False}

        # Python nodes (use try-finally logic for stopping)

        @csp.node
        def foo():
            with csp.start():
                status["foo_started"] = True
                raise RuntimeError("foo!")

            with csp.stop():
                status["foo_stopped"] = True

        @csp.node
        def bar():
            with csp.start():
                status["bar_started"] = True

            with csp.stop():
                status["bar_stopped"] = True

        @csp.graph
        def my_graph():
            foo()
            bar()

        with self.assertRaises(RuntimeError):
            csp.run(my_graph, realtime=True)

        self.assertTrue(status["foo_started"] and not status["foo_stopped"])
        self.assertFalse(status["bar_started"] or status["bar_stopped"])

        # C++ nodes (stop is initiated by the engine)

        class RunInfo:
            def __init__(self):
                self.n1_started = False
                self.n2_started = False
                self.n1_stopped = False
                self.n2_stopped = False

        @csp.node(cppimpl=_csptestlibimpl.start_n1_set_value)
        def n1(obj_: RunInfo):
            return

        @csp.node(cppimpl=_csptestlibimpl.start_n2_throw)
        def n2(obj_: RunInfo):
            return

        myd = RunInfo()

        @csp.graph
        def g():
            n1(myd)
            n2(myd)

        with self.assertRaises(ValueError):
            csp.run(g, realtime=True)

        self.assertTrue(myd.n1_started and myd.n1_stopped)
        self.assertFalse(myd.n2_started or myd.n2_stopped)

        # Test case where node starts, never ticks, and then stops
        status = {"started": False, "stopped": False}

        @csp.node
        def n3(x: ts[int]) -> ts[int]:
            with csp.start():
                status["started"] = True
            with csp.stop():
                status["stopped"] = True

            return 0

        @csp.graph
        def g() -> ts[int]:
            return n3(csp.null_ts(int))

        csp.run(g, starttime=datetime(2020, 1, 1), endtime=timedelta())
        self.assertTrue(status["started"] and status["stopped"])

    # SIGINT wont work on windows ( https://docs.python.org/3/library/os.html#os.kill ), may not be worth the trouble to make this test work on windows
    @unittest.skipIf(sys.platform == "win32", "tests needs windows port")
    def test_interrupt_stops_all_nodes(self):
        @csp.node
        def n(l: list, idx: int):
            with csp.stop():
                l[idx] = True

        @csp.node
        def raise_interrupt():
            with csp.alarms():
                a = csp.alarm(bool)
            with csp.start():
                csp.schedule_alarm(a, timedelta(seconds=1), True)
            if csp.ticked(a):
                import signal

                os.kill(os.getpid(), signal.SIGINT)

        # Python nodes
        @csp.graph
        def g(l: list):
            n(l, 0)
            n(l, 1)
            n(l, 2)
            raise_interrupt()

        stopped = [False, False, False]
        with self.assertRaises(KeyboardInterrupt):
            csp.run(g, stopped, starttime=datetime.utcnow(), endtime=timedelta(seconds=60), realtime=True)

        for element in stopped:
            self.assertTrue(element)

        # C++ nodes
        class RTI:
            def __init__(self):
                self.stopped = [False, False, False]

        @csp.node(cppimpl=_csptestlibimpl.set_stop_index)
        def n2(obj_: object, idx: int):
            return

        @csp.graph
        def g2(rti: RTI):
            n2(rti, 0)
            n2(rti, 1)
            n2(rti, 2)
            raise_interrupt()

        rti = RTI()
        with self.assertRaises(KeyboardInterrupt):
            csp.run(g2, rti, starttime=datetime.utcnow(), endtime=timedelta(seconds=60), realtime=True)

        for element in rti.stopped:
            self.assertTrue(element)


if __name__ == "__main__":
    unittest.main()<|MERGE_RESOLUTION|>--- conflicted
+++ resolved
@@ -934,9 +934,8 @@
 
     def test_list_feedback_typecheck(self):
         @csp.graph
-<<<<<<< HEAD
-        def g() -> csp.ts[[int]]:
-            fb = csp.feedback([int])
+        def g() -> csp.ts[List[int]]:
+            fb = csp.feedback(List[int])
             if USE_PYDANTIC:
                 msg = re.escape(
                     "cannot validate ts[int] as ts[typing.List[int]]: <class 'int'> is not a subclass of <class 'list'>"
@@ -944,26 +943,18 @@
             else:
                 msg = re.escape(r"""Expected ts[T] for argument 'x', got ts[int](T=typing.List[int])""")
             with self.assertRaisesRegex(TypeError, msg):
-=======
+                fb.bind(csp.const(42))
+
+            fb.bind(csp.const([42]))
+            return fb.out()
+
+        res = csp.run(g, starttime=datetime.utcnow())
+        self.assertEqual(res[0][0][1], [42])
+
+        # Test Typing.List which was a bug "crash on feedback tick"
+        @csp.graph
         def g() -> csp.ts[List[int]]:
             fb = csp.feedback(List[int])
-            with self.assertRaisesRegex(
-                TypeError, re.escape(r"""Expected ts[T] for argument 'x', got ts[int](T=typing.List[int])""")
-            ):
->>>>>>> cc77b7de
-                fb.bind(csp.const(42))
-
-            fb.bind(csp.const([42]))
-            return fb.out()
-
-        res = csp.run(g, starttime=datetime.utcnow())
-        self.assertEqual(res[0][0][1], [42])
-
-        # Test Typing.List which was a bug "crash on feedback tick"
-        @csp.graph
-<<<<<<< HEAD
-        def g() -> csp.ts[typing.List[int]]:
-            fb = csp.feedback(typing.List[int])
             if USE_PYDANTIC:
                 msg = re.escape(
                     "cannot validate ts[int] as ts[typing.List[int]]: <class 'int'> is not a subclass of <class 'list'>"
@@ -971,13 +962,6 @@
             else:
                 msg = re.escape(r"""Expected ts[T] for argument 'x', got ts[int](T=typing.List[int])""")
             with self.assertRaisesRegex(TypeError, msg):
-=======
-        def g() -> csp.ts[List[int]]:
-            fb = csp.feedback(List[int])
-            with self.assertRaisesRegex(
-                TypeError, re.escape(r"""Expected ts[T] for argument 'x', got ts[int](T=typing.List[int])""")
-            ):
->>>>>>> cc77b7de
                 fb.bind(csp.const(42))
 
             fb.bind(csp.const([42]))
