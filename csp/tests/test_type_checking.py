import numpy as np
import os
import pickle
import re
import typing
import unittest
from datetime import datetime, time, timedelta

import csp
import csp.impl.types.instantiation_type_resolver as type_resolver
from csp import ts
from csp.impl.wiring.runtime import build_graph

USE_PYDANTIC = os.environ.get("CSP_PYDANTIC")


class TestTypeChecking(unittest.TestCase):
    class Dummy:
        pass

    class Dummy2(Dummy):
        pass

    class Dummy3:
        pass

    def test_graph_build_type_checking(self):
        @csp.node
        def typed_ts(x: ts[int]):
            if csp.ticked(x):
                pass

        @csp.node
        def typed_scalar(x: ts[int], y: str):
            if csp.ticked(x):
                pass

        def graph():
            i = csp.const(5)
            typed_ts(i)

            typed_scalar(i, "xyz")

            if USE_PYDANTIC:
                msg = "(?s)1 validation error for typed_ts.*" + re.escape(
                    "cannot validate ts[str] as ts[int]: <class 'str'> is not a subclass of <class 'int'>"
                )
            else:
                msg = "Expected ts\\[int\\] for argument 'x', got ts\\[str\\]"
            with self.assertRaisesRegex(TypeError, msg):
                s = csp.const("xyz")
                ## THIS SHOULD RAISE, passing ts[str] but typed takes ts[int]
                typed_ts(s)

            if USE_PYDANTIC:
                msg = "(?s)1 validation error for typed_scalar.*y.*Input should be a valid string"
            else:
                msg = "Expected str for argument 'y', got 123 \\(int\\)"
            with self.assertRaisesRegex(TypeError, msg):
                ## THIS SHOULD RAISE, passing int instead of str
                typed_scalar(i, 123)

        csp.run(graph, starttime=datetime(2020, 2, 7, 9), endtime=datetime(2020, 2, 7, 9, 1))

    def test_runtime_type_check(self):
        ## native output type
        @csp.node
        def typed_int(x: ts["T"]) -> ts[int]:
            if csp.ticked(x):
                return x

        # python object output type
        @csp.node
        def typed_list(x: ts["T"]) -> ts[list]:
            if csp.ticked(x):
                return x

        @csp.node
        def typed_alarm(v: "~T", alarm_type: "V") -> ts["V"]:
            with csp.alarms():
                alarm = csp.alarm("V")
            with csp.start():
                csp.schedule_alarm(alarm, timedelta(), v)

            if csp.ticked(alarm):
                return alarm

        # Valid
        csp.run(typed_int, csp.const(5), starttime=datetime(2020, 2, 7))

        # Invalid
        with self.assertRaisesRegex(
            TypeError, '"typed_int" node expected output type on output #0 to be of type "int" got type "str"'
        ):
            csp.run(typed_int, csp.const("5"), starttime=datetime(2020, 2, 7))

        # valid
        csp.run(typed_list, csp.const([1, 2, 3]), starttime=datetime(2020, 2, 7))

        # Invalid
        with self.assertRaisesRegex(
            TypeError, '"typed_list" node expected output type on output #0 to be of type "list" got type "str"'
        ):
            csp.run(typed_list, csp.const("5"), starttime=datetime(2020, 2, 7))

        # valid
        csp.run(typed_alarm, 5, int, starttime=datetime(2020, 2, 7))
        csp.run(typed_alarm, 5, object, starttime=datetime(2020, 2, 7))
        csp.run(typed_alarm, [1, 2, 3], [int], starttime=datetime(2020, 2, 7))

        # Invalid
        with self.assertRaisesRegex(
            TypeError, '"typed_alarm" node expected output type on output #0 to be of type "str" got type "int"'
        ):
            csp.run(typed_alarm, 5, str, starttime=datetime(2020, 2, 7))

        with self.assertRaisesRegex(
            TypeError, '"typed_alarm" node expected output type on output #0 to be of type "bool" got type "int"'
        ):
            csp.run(typed_alarm, 5, bool, starttime=datetime(2020, 2, 7))

        with self.assertRaisesRegex(
            TypeError, '"typed_alarm" node expected output type on output #0 to be of type "str" got type "list"'
        ):
            csp.run(typed_alarm, [1, 2, 3], str, starttime=datetime(2020, 2, 7))

    def test_primitive_to_obj_casting(self):
        @csp.node
        def typed_ts_int(x: ts[int]):
            pass

        @csp.node
        def typed_ts_float(x: ts[float]):
            pass

        @csp.node
        def typed_ts_object(x: ts[object]):
            pass

        @csp.node
        def typed_ts_dummy(x: ts[TestTypeChecking.Dummy]):
            pass

        @csp.node
        def typed_scalar(t: "V", x: ts["V"], y: "~V"):
            pass

        @csp.node
        def typed_scalar_two_args(t: "T", x: ts["T"]):
            pass

        @csp.node
        def str_typed_scalar(x: ts["T"], y: str):
            pass

        @csp.node
        def float_typed_scalar(x: ts["T"], y: float):
            pass

        def graph():
            i = csp.const(5)
            f = csp.const(5.0)
            o = csp.const(object())
            d = csp.const(TestTypeChecking.Dummy())
            typed_ts_int(i)
            typed_ts_object(i)
            typed_ts_object(f)
            typed_ts_object(o)
            typed_ts_float(i)
            typed_ts_float(f)
            typed_ts_dummy(d)

            typed_scalar(int, i, 1)
            typed_scalar(float, f, 1.0)
            typed_scalar(object, o, object())
            typed_scalar(float, i, 1)
            typed_scalar(object, i, 1)

            # T resolved to float - OK
            typed_scalar(int, i, 1.0)

            # T resolved to  object - OK
            typed_scalar(int, i, object())

            # T resolved to  object - OK
            typed_scalar(TestTypeChecking.Dummy, o, object())

            # Weirdly ok, T is resolved to object, and all are objects
            typed_scalar(TestTypeChecking.Dummy, o, 1)

            # # Weirdly ok, T is resolved to object, and all are objects
            typed_scalar(TestTypeChecking.Dummy, i, object())

            # # Weirdly ok, T is resolved to object, and all are objects
            typed_scalar(TestTypeChecking.Dummy, i, object())
            # # Weirdly ok, T is resolved to object, and all are objects
            typed_scalar.using(V=object)(TestTypeChecking.Dummy, i, object())

            typed_scalar_two_args(TestTypeChecking.Dummy, o)
            typed_scalar_two_args(int, o)

            # OK, resolved to Dummy
            typed_scalar_two_args(TestTypeChecking.Dummy2, d)

            with self.assertRaisesRegex(TypeError, "Conflicting type resolution for V.*"):
                typed_scalar(int, i, TestTypeChecking.Dummy())

            with self.assertRaisesRegex(
                TypeError,
                "Conflicting type resolution for T.*",
            ):
                typed_scalar_two_args(TestTypeChecking.Dummy, i)

            if USE_PYDANTIC:
                msg = "(?s)1 validation error for typed_ts_int.*" + re.escape(
                    "cannot validate ts[str] as ts[int]: <class 'str'> is not a subclass of <class 'int'>"
                )
            else:
                msg = "Expected ts\\[int\\] for argument 'x', got ts\\[str\\]"
            with self.assertRaisesRegex(TypeError, msg):
                s = csp.const("xyz")
                typed_ts_int(s)

            if USE_PYDANTIC:
                msg = "(?s)1 validation error for str_typed_scalar.*Input should be a valid string"
            else:
                msg = "Expected str for argument 'y', got 123 \\(int\\)"
            with self.assertRaisesRegex(TypeError, msg):
                ## THIS SHOULD RAISE, passing int instead of str
                str_typed_scalar(i, 123)

            if USE_PYDANTIC:
                msg = "(?s)1 validation error for typed_scalar.*Input should be a valid integer"
            else:
                msg = r"Expected ~V for argument 't', got .*Dummy.*\(V=int\)"
            with self.assertRaisesRegex(TypeError, msg):
                typed_scalar.using(V=int)(TestTypeChecking.Dummy, i, object())

        csp.run(graph, starttime=datetime(2020, 2, 7, 9), endtime=datetime(2020, 2, 7, 9, 1))

    def test_dict_type_resolutions(self):
        @csp.node
        def typed_dict_int_int(x: {int: int}):
            pass

        @csp.node
        def typed_dict_int_int2(x: typing.Dict[int, int]):
            pass

        @csp.node
        def typed_dict_int_float(x: {int: int}):
            pass

        @csp.node
        def typed_dict_float_float(x: {float: float}):
            pass

        @csp.node
        def typed_dict(x: {"T": "V"}):
            pass

        @csp.node
        def typed_ts_and_scalar(x: ts[{int: int}], y: {int: int}):
            pass

        @csp.node
        def typed_ts_and_scalar_generic(x: ts[{"T": "T"}], y: {"T": "T"}, z: "~T"):
            pass

        @csp.node
        def deep_nested_generic_resolution(x: "T1", y: "T2", z: {"T1": {"T2": [{"T1"}]}}):
            pass

        @csp.node
        def deep_nested_generic_resolution2(
            x: "T1", y: "T2", z: typing.Dict["T1", typing.Dict["T2", typing.List[typing.Set["T1"]]]]
        ):
            pass

        def graph():
            d_i_i = csp.const({1: 2, 3: 4})

            # Ok int dict expected
            typed_dict_int_int({1: 2, 3: 4})

            # Ok int dict expected
            typed_dict_int_int2({1: 2, 3: 4})

            typed_dict_float_float({1: 2})
            typed_dict_float_float({1.0: 2})
            typed_dict_float_float({})

            typed_ts_and_scalar(d_i_i, {1: 2})
            typed_ts_and_scalar_generic(d_i_i, {1: 2.0}, 1)

            for f in (deep_nested_generic_resolution, deep_nested_generic_resolution2):
                f(
                    TestTypeChecking.Dummy,
                    TestTypeChecking.Dummy2,
                    {TestTypeChecking.Dummy(): {TestTypeChecking.Dummy2(): [{TestTypeChecking.Dummy()}, set()]}},
                )
                # Internal sets are Dummy and Dummy2, since Dummy2 inherits from Dummy, it's ok, it's in fact Dummy, so we are good
                f(
                    TestTypeChecking.Dummy,
                    TestTypeChecking.Dummy2,
                    {
                        TestTypeChecking.Dummy(): {
                            TestTypeChecking.Dummy2(): [{TestTypeChecking.Dummy()}, {TestTypeChecking.Dummy2()}]
                        }
                    },
                )

            if USE_PYDANTIC:
                msg = "(?s)1 validation error for typed_dict_int_int2.*Input should be a valid integer"
            else:
                msg = r"Expected typing.Dict\[int, int\] for argument 'x', got .*"
            with self.assertRaisesRegex(TypeError, msg):
                # Passing a float value instead of expected ints
                typed_dict_int_int2({1: 2, 3: 4.1})

            if USE_PYDANTIC:
                msg = "(?s)1 validation error for typed_dict_float_float.*Input should be a valid number"
            else:
                msg = r"Expected typing.Dict\[float, float\] for argument 'x', got .*"
            with self.assertRaisesRegex(TypeError, msg):
                # Passing a Dummy value instead of expected float
                typed_dict_float_float({1.0: TestTypeChecking.Dummy()})

            if USE_PYDANTIC:
                msg = "(?s)1 validation error for typed_ts_and_scalar_generic.*Conflicting type resolution for T"
            else:
                msg = "Conflicting type resolution for T when calling to typed_ts_and_scalar_generic .*"
            with self.assertRaisesRegex(TypeError, msg):
                # Passing a Dummy value instead of expected float
                typed_ts_and_scalar_generic(d_i_i, {1: 2.0}, TestTypeChecking.Dummy())

            if USE_PYDANTIC:
                msg = "(?s)1 validation error for deep_nested_generic_resolution.*Conflicting type resolution for T1"
            else:
                msg = r"Conflicting type resolution for T1 when calling to deep_nested_generic_resolution : " ".*"
            with self.assertRaisesRegex(TypeError, msg):
                # Here for inernal sets we pass Dummy and Dummy3 - they result in conflicting type resolution for T1
                deep_nested_generic_resolution(
                    TestTypeChecking.Dummy,
                    TestTypeChecking.Dummy2,
                    {
                        TestTypeChecking.Dummy(): {
                            TestTypeChecking.Dummy2(): [{TestTypeChecking.Dummy()}, {TestTypeChecking.Dummy3()}]
                        }
                    },
                )
            l_good = csp.const.using(T={int: float})({})
<<<<<<< HEAD
            if USE_PYDANTIC:
                msg = "(?s)1 validation error for csp.const.*unable to resolve container type for type variable T: explicit value must have uniform values and be non empty"
            else:
                msg = r"Unable to resolve container type for type variable T explicit value must have uniform values and be non empty.*"
            with self.assertRaisesRegex(TypeError, msg):
                # Passing a Dummy value instead of expected float
                l_bad = csp.const({})
=======
            l_also_good = csp.const({})
            self.assertEqual(l_also_good.tstype.typ, dict)
>>>>>>> cc77b7de

            l_good = csp.const.using(T={int: float})({2: 1})
            l_good = csp.const.using(T={int: float})({2: 1.0})
            with self.assertRaises(TypeError):
                # passing float to int
                l_bad = csp.const.using(T={int: float})({2.0: 1})

        csp.run(graph, starttime=datetime(2020, 2, 7, 9), endtime=datetime(2020, 2, 7, 9, 1))

    def test_list_type_resolutions(self):
        @csp.node
        def typed_list_int(x: [int]):
            pass

        @csp.node
        def typed_list_int2(x: typing.List[int]):
            pass

        @csp.node
        def typed_list_float(x: [float]):
            pass

        @csp.node
        def typed_ts_and_scalar(x: ts[[int]], y: [int]):
            pass

        @csp.node
        def typed_ts_and_scalar_generic(x: ts[["T"]], y: ["T"], z: "~T"):
            pass

        def graph():
            l_i = csp.const([1, 2, 3, 4])

            typed_list_int([])
            typed_list_int([1, 2, 3])
            typed_list_int2([1, 2, 3])
            typed_list_float([1, 2, 3])
            typed_list_float([1, 2, 3.0])

            typed_ts_and_scalar(l_i, [1, 2, 3])
            typed_ts_and_scalar_generic(l_i, [1, 2, 3], 1)

            if USE_PYDANTIC:
                msg = "(?s)1 validation error for typed_list_int.*x.*Input should be a valid integer"
            else:
                msg = r"Expected typing.List\[int\] for argument 'x', got .*"
            with self.assertRaisesRegex(TypeError, msg):
                # Passing a float value instead of expected ints
                typed_list_int([1, 2, 3.1])

            if USE_PYDANTIC:
                msg = "(?s)1 validation error for typed_list_float.*Input should be a valid number"
            else:
                msg = r"Expected typing.List\[float\] for argument 'x', got .*"
            with self.assertRaisesRegex(TypeError, msg):
                # Passing a Dummy value instead of expected float
                typed_list_float([TestTypeChecking.Dummy()])

            if USE_PYDANTIC:
                msg = "(?s)1 validation error for typed_ts_and_scalar_generic.*Conflicting type resolution for T"
            else:
                msg = "Conflicting type resolution for T when calling to typed_ts_and_scalar_generic .*"
            with self.assertRaisesRegex(TypeError, msg):
                # Passing a Dummy value instead of expected float
                typed_ts_and_scalar_generic(l_i, [1, 2], TestTypeChecking.Dummy())

            l_good = csp.const.using(T=[int])([])
<<<<<<< HEAD
            if USE_PYDANTIC:
                msg = "(?s)1 validation error for csp.const.*unable to resolve container type for type variable T: explicit value must have uniform values and be non empty"
            else:
                msg = "Unable to resolve container type for type variable T explicit value must have uniform values and be non empty.*"
            with self.assertRaisesRegex(TypeError, msg):
                # Passing a Dummy value instead of expected float
                l_bad = csp.const([])
=======
            l_also_good = csp.const([])
            self.assertEqual(l_also_good.tstype.typ, list)
>>>>>>> cc77b7de

        csp.run(graph, starttime=datetime(2020, 2, 7, 9), endtime=datetime(2020, 2, 7, 9, 1))

    def test_set_type_resolutions(self):
        @csp.node
        def typed_set_int(x: {int}):
            pass

        @csp.node
        def typed_set_int2(x: typing.Set[int]):
            pass

        @csp.node
        def typed_set_float(x: {float}):
            pass

        @csp.node
        def typed_ts_and_scalar(x: ts[{int}], y: {int}):
            pass

        @csp.node
        def typed_ts_and_scalar_generic(x: ts[{"T"}], y: {"T"}, z: "~T"):
            pass

        def graph():
            l_i = csp.const({1, 2, 3, 4})

            typed_set_int(set())
            typed_set_int({1, 2, 3})
            typed_set_int2({1, 2, 3})
            typed_set_float({1, 2, 3})
            typed_set_float({1, 2, 3.0})

            typed_ts_and_scalar(l_i, {1, 2, 3})
            typed_ts_and_scalar_generic(l_i, {1, 2, 3}, 1)

            if USE_PYDANTIC:
                msg = "(?s)1 validation error for typed_set_int.*Input should be a valid integer"
            else:
                msg = r"Expected typing.Set\[int\] for argument 'x', got .*"
            with self.assertRaisesRegex(TypeError, msg):
                # Passing a float value instead of expected ints
                typed_set_int({1, 2, 3.1})

            if USE_PYDANTIC:
                msg = "(?s)1 validation error for typed_set_float.*Input should be a valid number"
            else:
                msg = r"Expected typing.Set\[float\] for argument 'x', got .*"
            with self.assertRaisesRegex(TypeError, msg):
                # Passing a Dummy value instead of expected float
                typed_set_float({TestTypeChecking.Dummy()})

            if USE_PYDANTIC:
                msg = "(?s)1 validation error for typed_ts_and_scalar_generic.*Conflicting type resolution for T"
            else:
                msg = "Conflicting type resolution for T when calling to typed_ts_and_scalar_generic .*"
            with self.assertRaisesRegex(TypeError, msg):
                # Passing a Dummy value instead of expected float
                typed_ts_and_scalar_generic(l_i, {1, 2}, TestTypeChecking.Dummy())

            l_good = csp.const.using(T={int})(set())
<<<<<<< HEAD
            if USE_PYDANTIC:
                msg = "(?s)unable to resolve container type for type variable T: explicit value must have uniform values and be non empty"
            else:
                msg = "Unable to resolve container type for type variable T explicit value must have uniform values and be non empty.*"
            with self.assertRaisesRegex(TypeError, msg):
                # Passing a Dummy value instead of expected float
                l_bad = csp.const({})
=======
            l_also_good = csp.const(set())
            self.assertEqual(l_also_good.tstype.typ, set)
>>>>>>> cc77b7de

        csp.run(graph, starttime=datetime(2020, 2, 7, 9), endtime=datetime(2020, 2, 7, 9, 1))

    def test_graph_output_type_checking(self):
        with self.assertRaises(TypeError):

            @csp.graph
            def sub_graph() -> csp.OutputBasket(typing.Dict[str, ts[int]]):
                return csp.output({"x": csp.const(5), "y": csp.const(6.0)})

            def graph():
                sub_graph()

            build_graph(graph)

        with self.assertRaises(TypeError):

            @csp.graph
            def sub_graph() -> csp.OutputBasket(typing.List[ts[int]]):
                return csp.output([csp.const(5), csp.const(6.0)])

            def graph():
                sub_graph()

            build_graph(graph)

        with self.assertRaises(TypeError):

            @csp.graph
            def sub_graph() -> ts[int]:
                return csp.output(csp.const(6.0))

            def graph():
                sub_graph()

            build_graph(graph)

        with self.assertRaises(TypeError):

            @csp.graph
            def sub_graph() -> csp.Outputs(x=ts[int]):
                return csp.output(csp.const(6.0))

            def graph():
                sub_graph()

            build_graph(graph)

        with self.assertRaises(TypeError):

            @csp.graph
            def sub_graph() -> csp.Outputs(x=ts[int], y=ts[float]):
                return csp.output(x=csp.const(6.0), y=csp.const(7.0))

            def graph():
                sub_graph()

            build_graph(graph)

        @csp.graph
        def sub_graph() -> csp.OutputBasket(typing.Dict[str, ts[int]]):
            return csp.output({"x": csp.const(5), "y": csp.const(6)})

        def graph():
            sub_graph()

        build_graph(graph)

        @csp.graph
        def sub_graph() -> csp.OutputBasket(typing.List[ts[int]]):
            return csp.output([csp.const(5), csp.const(6)])

        def graph():
            sub_graph()

        build_graph(graph)

        @csp.graph
        def sub_graph() -> ts[int]:
            return csp.output(csp.const(6))

        def graph():
            sub_graph()

        build_graph(graph)

        @csp.graph
        def sub_graph() -> csp.Outputs(x=ts[int]):
            return csp.output(x=csp.const(6))

        def graph():
            sub_graph()

        build_graph(graph)

        @csp.graph
        def sub_graph() -> csp.Outputs(x=ts[float], y=ts[float]):
            return csp.output(x=csp.const(6.0), y=csp.const(7.0))

        def graph():
            sub_graph()

        build_graph(graph)

    def test_basket_type_check_bug(self):
        # Tests a bug that wasn't covered in the initial implementation. The code below was crashing on _ForwardRef before the fix
        @csp.node
        def dummy(x: csp.ts[typing.List["T"]]):
            pass

        def g():
            dummy(csp.const([1]))

        csp.run(g, starttime=datetime(2020, 2, 7, 9), endtime=datetime(2020, 2, 7, 9, 1))

    def test_graph_return_type_checking_bug(self):
        # There was a big where return order in the __return__ mattered, this tests that this bug is addressed
        @csp.graph
        def foo() -> csp.Outputs(x=ts[int], y=ts[str]):
            return csp.output(y=csp.const("hey"), x=csp.const(1))

        csp.run(foo, starttime=datetime.utcnow(), endtime=timedelta())

    def test_typed_to_untyped_container(self):
        @csp.graph
        def g(d: csp.ts[dict], s: csp.ts[set], l: csp.ts[list]):
            pass

        def main():
            g(
                d=csp.const.using(T=typing.Dict[int, int])({}),
                s=csp.const.using(T=typing.Set[int])(set()),
                l=csp.const.using(T=typing.List[int])([]),
            )

        csp.run(main, starttime=datetime.utcnow(), endtime=timedelta())

    def test_time_tzinfo(self):
        import pytz

        timetz = time(1, 2, 3, tzinfo=pytz.timezone("EST"))
        with self.assertRaisesRegex(TypeError, "csp time type does not support timezones"):
            # Now that Time is a native type it no longer supports ticking with tzinfo
            csp.run(csp.const, timetz, starttime=datetime.utcnow(), endtime=timedelta())

        res = csp.run(csp.const.using(T=object), timetz, starttime=datetime.utcnow(), endtime=timedelta())[0][0][1]
        self.assertEqual(res, timetz)

    def test_np_ndarray_ts_arg(self):
        @csp.node
        def foo(arr: csp.ts[np.ndarray]) -> csp.ts[np.ndarray]:
            return arr

        inp_arr = np.zeros(shape=(2, 2))
        st = datetime(2020, 2, 7, 9)
        res = csp.run(foo(csp.const(inp_arr)), starttime=st, endtime=datetime(2020, 2, 7, 9, 1))  # should not raise
        self.assertEqual(res[0], [(st, inp_arr)])

    def test_pickle_type_resolver_errors(self):
        errors = [
            type_resolver.ContainerTypeVarResolutionError("g", "T", "NotT"),
            type_resolver.ArgTypeMismatchError("g", "T", "NotT", "Var", {"field": 1}),
            type_resolver.ArgContainerMismatchError("g", "T", "NotT", "Var"),
            type_resolver.TSArgTypeMismatchError("g", "T", "NotT", "Var"),
            type_resolver.TSDictBasketKeyMismatchError("g", "T", "Var"),
        ]

        for err in errors:
            pickled = pickle.loads(pickle.dumps(err))
            self.assertEqual(str(err), str(pickled))

    def test_empty_containers(self):
        def g():
            x = csp.const([])
            y = csp.const(set())
            z = csp.const(dict())

            csp.add_graph_output("x", x)
            csp.add_graph_output("y", y)
            csp.add_graph_output("z", z)

        res = csp.run(g, starttime=datetime(2020, 1, 1), endtime=timedelta())
        self.assertEqual(res["x"][0][1], [])
        self.assertEqual(res["y"][0][1], set())
        self.assertEqual(res["z"][0][1], {})


if __name__ == "__main__":
    unittest.main()<|MERGE_RESOLUTION|>--- conflicted
+++ resolved
@@ -350,18 +350,16 @@
                     },
                 )
             l_good = csp.const.using(T={int: float})({})
-<<<<<<< HEAD
-            if USE_PYDANTIC:
-                msg = "(?s)1 validation error for csp.const.*unable to resolve container type for type variable T: explicit value must have uniform values and be non empty"
-            else:
-                msg = r"Unable to resolve container type for type variable T explicit value must have uniform values and be non empty.*"
-            with self.assertRaisesRegex(TypeError, msg):
-                # Passing a Dummy value instead of expected float
-                l_bad = csp.const({})
-=======
             l_also_good = csp.const({})
             self.assertEqual(l_also_good.tstype.typ, dict)
->>>>>>> cc77b7de
+
+            if USE_PYDANTIC:
+                msg = "(?s)1 validation error for csp.const.*unable to resolve container type for type variable T: explicit value must have uniform values and be non empty"
+            else:
+                msg = r"Unable to resolve container type for type variable T explicit value must have uniform values and be non empty.*"
+            with self.assertRaisesRegex(TypeError, msg):
+                # Passing a Dummy value instead of expected float
+                l_bad = csp.const({})
 
             l_good = csp.const.using(T={int: float})({2: 1})
             l_good = csp.const.using(T={int: float})({2: 1.0})
@@ -429,18 +427,15 @@
                 typed_ts_and_scalar_generic(l_i, [1, 2], TestTypeChecking.Dummy())
 
             l_good = csp.const.using(T=[int])([])
-<<<<<<< HEAD
-            if USE_PYDANTIC:
-                msg = "(?s)1 validation error for csp.const.*unable to resolve container type for type variable T: explicit value must have uniform values and be non empty"
-            else:
-                msg = "Unable to resolve container type for type variable T explicit value must have uniform values and be non empty.*"
-            with self.assertRaisesRegex(TypeError, msg):
-                # Passing a Dummy value instead of expected float
-                l_bad = csp.const([])
-=======
             l_also_good = csp.const([])
             self.assertEqual(l_also_good.tstype.typ, list)
->>>>>>> cc77b7de
+            if USE_PYDANTIC:
+                msg = "(?s)1 validation error for csp.const.*unable to resolve container type for type variable T: explicit value must have uniform values and be non empty"
+            else:
+                msg = "Unable to resolve container type for type variable T explicit value must have uniform values and be non empty.*"
+            with self.assertRaisesRegex(TypeError, msg):
+                # Passing a Dummy value instead of expected float
+                l_bad = csp.const([])
 
         csp.run(graph, starttime=datetime(2020, 2, 7, 9), endtime=datetime(2020, 2, 7, 9, 1))
 
@@ -502,18 +497,16 @@
                 typed_ts_and_scalar_generic(l_i, {1, 2}, TestTypeChecking.Dummy())
 
             l_good = csp.const.using(T={int})(set())
-<<<<<<< HEAD
-            if USE_PYDANTIC:
-                msg = "(?s)unable to resolve container type for type variable T: explicit value must have uniform values and be non empty"
-            else:
-                msg = "Unable to resolve container type for type variable T explicit value must have uniform values and be non empty.*"
-            with self.assertRaisesRegex(TypeError, msg):
-                # Passing a Dummy value instead of expected float
-                l_bad = csp.const({})
-=======
             l_also_good = csp.const(set())
             self.assertEqual(l_also_good.tstype.typ, set)
->>>>>>> cc77b7de
+
+            if USE_PYDANTIC:
+                msg = "(?s)unable to resolve container type for type variable T: explicit value must have uniform values and be non empty"
+            else:
+                msg = "Unable to resolve container type for type variable T explicit value must have uniform values and be non empty.*"
+            with self.assertRaisesRegex(TypeError, msg):
+                # Passing a Dummy value instead of expected float
+                l_bad = csp.const({})
 
         csp.run(graph, starttime=datetime(2020, 2, 7, 9), endtime=datetime(2020, 2, 7, 9, 1))
 
